--- conflicted
+++ resolved
@@ -35,11 +35,7 @@
 Todas partes de la red son libres - tanto las fuentes son código abierto como el uso de la red es gratuito. Sólo de esta manera cada uno de los usuarios puede comprobar el correcto funcionamiento y la ausencia de código espiador. A la vez esto facilita contribuir al proyecto, así mejorándolo para prevenir intentos agresivos de censurar las opiniones de libres ciudadanos.
 </p>
 
-<<<<<<< HEAD
-<p>El Anonimato no es binario - es descir: no existe nada que pueda garantizar un anonimato total, en vez de esto, nosotros tratamos 
-=======
 <p>El Anonimato no es binario - es decir: no existe nada que pueda garantizar un anonimato total, en vez de esto, nosotros tratamos 
->>>>>>> 46c58ff2
 de desarrollar un sistema en el que cada vez sea más difícil montar un ataque contra el anonimato de los usuarios, y donde nadie tenga que fiarse en las "garantías" de nadie, dado el índole descentralizado y distribuido de la red. 
 I2P es lo que se podría llamar de "red mezcladora de baja latencia", y hay límites para el anonimato que un tal sistema pueda ofrecer.
 No obstante, las aplicaciones que usan I2P - como <a href="http://syndie.i2p2.de/">Syndie</a>, ambos sistemas de correo electrónico y I2PSnark - toman medidas para brindar más seguradad, a la vez ofreciendo una amplia gama de funcionalidades.</p>
