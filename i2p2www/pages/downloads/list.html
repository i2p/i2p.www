--- conflicted
+++ resolved
@@ -155,11 +155,7 @@
       <a class="default" href="http://update.killyourtv.i2p/i2p.apk">I2P-0.9.19.1</a>
       <br>
       {% trans %}Our F-Droid repository{% endtrans %}:
-<<<<<<< HEAD
       <a class="default" href="https://f-droid.i2p.io/">I2P-0.9.19.1</a>
-=======
-      <a class="default" href="https://f-droid.i2p.io/">https://f-droid.i2p.io/repo/I2P-0.9.19.1</a>
->>>>>>> 21c8e3dd
       <br>
       F-Droid:
       <a class="default" href="https://f-droid.org/app/net.i2p.android.router">I2P-0.9.19</a>
