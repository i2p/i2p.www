# French translations for I2P.
# Copyright (C) 2013 ORGANIZATION
# This file is distributed under the same license as the I2P project.
#
# Translators:
# Boxoa590, 2013
# magma <magma@mail.i2p>, 2011
msgid ""
msgstr ""
"Project-Id-Version:  I2P\n"
"Report-Msgid-Bugs-To: https://trac.i2p2.de/\n"
"POT-Creation-Date: 2013-09-04 14:19+0000\n"
"PO-Revision-Date: 2013-09-04 14:25+0000\n"
"Last-Translator: str4d <str4d@i2pmail.org>\n"
"Language-Team: French "
"(http://www.transifex.com/projects/p/I2P/language/fr/)\n"
"Plural-Forms: nplurals=2; plural=(n > 1)\n"
"MIME-Version: 1.0\n"
"Content-Type: text/plain; charset=utf-8\n"
"Content-Transfer-Encoding: 8bit\n"
"Generated-By: Babel 0.9.6\n"

#: i2p2www/pages/blog/category.html:2
msgid "Blog Category"
msgstr "Catégorie blog"

#: i2p2www/pages/blog/category.html:4
#, python-format
msgid "I2P Blog ATOM Feed for Category: %(category)s"
msgstr "Flux ATOM du Blog I2P pour la catégorie : %(category)s"

#: i2p2www/pages/blog/index.html:2 i2p2www/pages/blog/post.html:3
#: i2p2www/pages/global/nav.html:95
msgid "Blog"
msgstr "Blog"

#: i2p2www/pages/blog/index.html:4 i2p2www/pages/site/index.html:81
msgid "I2P Blog ATOM Feed"
msgstr "Flux ATOM du Blog I2P"

#: i2p2www/pages/blog/index.html:17
#, python-format
msgid "Posted %(date)s by %(author)s"
msgstr "Posté %(date)s par %(author)s"

#: i2p2www/pages/blog/latest.html:5
msgid "More blog posts&hellip;"
msgstr "Davantage de posts de blog&hellip;"

#: i2p2www/pages/blog/post.html:6
msgid "Posted:"
msgstr "Posté :"

#: i2p2www/pages/blog/post.html:7
msgid "Author:"
msgstr "Auteur :"

#: i2p2www/pages/downloads/debian.html:4
msgid "Debian I2P Packages"
msgstr "Packages I2P Debian"

#: i2p2www/pages/downloads/debian.html:6
#, python-format
msgid ""
"The packages hosted on <a href=\"https://launchpad.net/%7Ei2p-"
"maintainers/+archive/i2p\">the I2P Launchpad site</a>\n"
"have been tested and <em>should </em>work on x86/x86_64 platforms running:"
msgstr ""
"Les paquetages hébergés sur <a href=\"https://launchpad.net/%7Ei2p-"
"maintainers/+archive/i2p\">the I2P Launchpad site</a>⏎\n"
"ont étés testés et <em>devraient</em>marcher sur les plateformes "
"x86/x86_64 utilisant :"

#: i2p2www/pages/downloads/debian.html:11
msgid "<a href=\"#ubuntu\">Ubuntu</a> (Precise <em>12.04</em> and newer)"
msgstr "<a href=\"#ubuntu\">Ubuntu</a> (Precise <em>12.04</em> et plus récente)"

#: i2p2www/pages/downloads/debian.html:13
msgid ""
"<a href=\"#debian\">Debian Linux</a> (Wheezy and newer) &amp; <a "
"href=\"#nonlinux\">kFreeBSD</a>"
msgstr ""
"<a href=\"#debian\">Debian Linux</a> (Wheezy et plus récente) &amp; <a "
"href=\"#nonlinux\">kFreeBSD</a>"

#: i2p2www/pages/downloads/debian.html:17
#, python-format
msgid ""
"The I2P packages <em>may</em> work on systems not listed above. Please "
"report any issues\n"
"with these packages on <a href=\"http://%(trac)s\">Trac</a> at\n"
"<a href=\"http://%(trac)s\">http://%(trac)s</a>."
msgstr ""
"Les paquetages I2P <em>peuvent</em> fonctionner sur des systèmes non "
"listés ci-dessus . Veuillez rapporter tous problèmes⏎\n"
"avec ces paquetages sur<a href=\"http://%(trac)s\">Trac</a> à⏎\n"
"<a href=\"http://%(trac)s\">http://%(trac)s</a>."

#: i2p2www/pages/downloads/debian.html:23
msgid ""
"Option 1: <a href=\"#ubuntu\">Recent versions</a> of Ubuntu and its "
"derivatives (<em>Try this if you're not using Debian)</em>"
msgstr ""
"Option 1: <a href=\"#ubuntu\">Versions récentes</a> de Ubuntu et ses "
"dérivées (<em>Essayez ceci si vous n'utilisez pas Debian)</em>"

#: i2p2www/pages/downloads/debian.html:24
msgid "Option 2: <a href=\"#debian\">Debian</a> (including Debian-derivatives)"
msgstr "Option 2: <a href=\"#debian\">Debian</a> (y compris dérivés de Debian)"

#: i2p2www/pages/downloads/debian.html:25
msgid ""
"Option 3: <a href=\"#nonlinux\">Non-Linux</a> (and possibly Non-x86 "
"architectures)"
msgstr ""
"Option 3: <a href=\"#nonlinux\">Non-Linux</a> (et probablement les "
"architectures Non-x86)"

#: i2p2www/pages/downloads/debian.html:28
msgid ""
"Instructions for Ubuntu Precise Pangolin (and newer) and derivatives like"
" Linux Mint &amp; Trisquel"
msgstr ""
"Instructions pour Ubuntu Precise Pangolin (et plus récent) et des dérivés"
" tels que Linux Mint et Ubuntu"

#: i2p2www/pages/downloads/debian.html:29
msgid "Adding the PPA via the command line and installing I2P"
msgstr "Ajouter le PPA via la ligne de commande et installer I2P"

#: i2p2www/pages/downloads/debian.html:32
msgid "Open a terminal and enter:"
msgstr "Ouvrir un terminal et entrer :"

#: i2p2www/pages/downloads/debian.html:34
msgid ""
"This command will add the PPA to /etc/apt/sources.list.d and fetch the\n"
"gpg key that the repository has been signed with. The GPG key ensures\n"
"that the packages have not been tampered with since being built."
msgstr ""
"Cette commande va ajouter le PPA à /etc/apt/sources.list.d et rapporter "
"la⏎\n"
"clé GPG avec laquelle le dépôt a été signé. La clé GPG assure ⏎\n"
"que les paquetages n'ont pas été altérés depuis leur construction."

#: i2p2www/pages/downloads/debian.html:41
msgid "Notify your package manager of the new PPA by entering:"
msgstr "Avertissez votre gestionnaire de paquets de la nouvelle PPA en entrant :"

#: i2p2www/pages/downloads/debian.html:43
msgid ""
"This command will retrieve the latest list of software from each\n"
"repository that is enabled on your system, including the I2P PPA that\n"
"was added with the earlier command."
msgstr ""
"Cette commande va récupérer la plus récente liste de logiciels de chaque "
"⏎\n"
"déôt qui soit activé sur votre système, y compris le PPA I2P qui ⏎\n"
"a été ajouté avec la commande antérieure."

#: i2p2www/pages/downloads/debian.html:49
#: i2p2www/pages/downloads/debian.html:112
#: i2p2www/pages/downloads/debian.html:137
msgid "You are now ready to install I2P!"
msgstr "Vous êtes maintenant prêt à installer I2P !"

#: i2p2www/pages/downloads/debian.html:53
msgid "Adding the PPA Using Synaptic"
msgstr "Ajouter le PPA en utilisant Synaptic"

#: i2p2www/pages/downloads/debian.html:56
msgid ""
"Open Synaptic (System -&gt; Administration -&gt; Synaptic Package "
"Manager)."
msgstr ""
"Ouvrir Synaptic (System -&gt; Administration -&gt; Synaptic Package "
"Manager)."

#: i2p2www/pages/downloads/debian.html:61
msgid ""
"Once Synaptic opens, select <em>Repositories</em> from the "
"<em>Settings</em> menu."
msgstr ""
"Une fois Synaptic ouvert, sélectionnez <em>Repositories</em> depuis le "
"menu <em>Settings</em>."

#: i2p2www/pages/downloads/debian.html:66
msgid ""
"Click the <em>Other Sources</em> tab and click <em>Add</em>. Paste "
"<code>ppa:i2p-maintainers/i2p</code> into the APT-line field and click "
"<em>Add Source</em>. Click the <em>Close</em> button then "
"<em>Reload</em>."
msgstr ""
"Cliquer l'onglet <em>Autres sources</em> et cliquez <em>Ajouter</em>. "
"Coller <code>ppa:i2p-maintainers/i2p</code> dans le champ ligne-APT et "
"cliquez <em>Ajouter source</em>. Cliquez le bouton <em>Fermer</em> puis "
"<em>Recharger</em>."

#: i2p2www/pages/downloads/debian.html:71
msgid ""
"In the Quick Filter box, type in <code>i2p</code> and press enter. When "
"<code>i2p</code> is returned in the results list, right click "
"<code>i2p</code> and select <em>Mark for Installation</em>. After doing "
"so you may see a <em>Mark additional required changes?</em> popup. If so,"
" click <em>Mark</em> then <em>Apply</em>."
msgstr ""
"Dans la boîte \"filtre rapide\", tapez <code>i2p</code> et pressez "
"entrée. Quand <code>i2p</code> est retournée dans la liste des résultats,"
" faites un clic droit sur <code>i2p</code> et sélectionneez <em>Marquer "
"pour installation</em>. Après avoir fait cela vous devirez voir un popup "
"<em>Marquer les changements additionnels requis ?</em>. Si c'est le cas, "
"cliquez <em>Marquer</em> puis <em>Appliquer</em>."

#: i2p2www/pages/downloads/debian.html:77
msgid ""
"After the installation process completes you can move on to the next\n"
"part of <a href=\"#Post-install_work\">starting I2P</a> and configuring "
"it for your system."
msgstr ""
"Après que le processus d'installation soit terminé, vous pouvez passer à "
"la prochaine ⏎\n"
"partie de <a href=\"#Post-install_work\">démarrer I2P</ a> et le "
"configurer pour votre système."

#: i2p2www/pages/downloads/debian.html:82
msgid "Instructions for Debian Lenny and newer"
msgstr "Instructions pour Debian Lenny et plus récentes"

#: i2p2www/pages/downloads/debian.html:84
msgid ""
"For Squeeze you can follow the instructions <a "
"href=\"#nonlinux\">here</a>."
msgstr ""
"Pour Squeeze vous pouvez suivre les instructions <a "
"href=\"#nonlinux\">içi</a>."

#: i2p2www/pages/downloads/debian.html:86
msgid ""
"The steps below should be performed with root access (i.e., switching\n"
"user to root with \"su\" or by prefixing each command with \"sudo\")."
msgstr ""
"Les étapes suivantes doivent être effectuées avec un accès root (ex: "
"commuter⏎ \n"
"de utilisateur vers root avec \"su\", ou en faisant précéder chaque "
"commande par \"sudo\")."

#: i2p2www/pages/downloads/debian.html:92
msgid "Add the GPG key that signs the repository with the following command:"
msgstr "Ajoutez la clé GPG qui signe le référentiel avec la commande suivante :"

#: i2p2www/pages/downloads/debian.html:94
msgid "You'll have output like the following if the command was successful:"
msgstr "Si la commande a réussi, vous aurez une sortie comme celle-ci :"

#: i2p2www/pages/downloads/debian.html:98
msgid "Add the following entries to <code>/etc/apt/sources.list.d/i2p.list</code>"
msgstr ""
"Ajoutez les entrées suivantes dans "
"<code>/etc/apt/sources.list.d/i2p.list</code>"

#: i2p2www/pages/downloads/debian.html:103
msgid "Notify your package manager of the new PPA by entering"
msgstr "Avertissez votre gestionnaire de paquets de la nouvelle PPA en entrant"

#: i2p2www/pages/downloads/debian.html:105
msgid ""
"This command will retrieve the latest list of software from every\n"
"repository enabled on your system, including the I2P PPA added in step\n"
"1."
msgstr ""
"Cette commande va récupérer la dernière liste de logiciels depuis chaque "
"⏎\n"
"dépôt activé sur votre système, y compris le PPA I2P ajouté à l'étape ⏎ \n"
"1."

#: i2p2www/pages/downloads/debian.html:116
#: i2p2www/pages/downloads/debian.html:147
msgid ""
"After the installation process completes you can move on to the next part"
" of <a href=\"#Post-install_work\">starting I2P</a> and configuring it "
"for your system."
msgstr ""
"Après la procédure d'installation terminée, vous pouvez passer à la "
"partie suivante de <a href=\"#Post-install_work\"> démarrer I2P </ a> et "
"le configurer pour votre système."

#: i2p2www/pages/downloads/debian.html:120
msgid "Instructions for Non-Linux / Non-x86"
msgstr "Instructions pour non-Linux / non-x86"

#: i2p2www/pages/downloads/debian.html:122
msgid ""
"The steps below should be performed with root access (i.e., switching\n"
"user to root with \"<code>su</code>\" or by prefixing each command with "
"\"<code>sudo</code>\")."
msgstr ""
"Les étapes ci-dessus devraient être faites en accès root (ex: basculer⏎\n"
"user vers root avec \"<code>su</code>\" ou en précédant chaque commande "
"par \"<code>sudo</code>\")."

#: i2p2www/pages/downloads/debian.html:128
#, python-format
msgid ""
"Download the <a href=\"%(ppa)s\">i2p-router</a> package from the <a "
"href=\"%(ppa)s\">PPA</a>.\n"
"Alternatively, there are unofficial packages available <a "
"href=\"%(kytv)s\">here</a> for <code>armel, armhf, and kfreebsd</code>."
msgstr ""
"Télécharger le paquetage <a href=\"%(ppa)s\">i2p-router</a> depuis le <a "
"href=\"%(ppa)s\">PPA</a>.⏎\n"
"Alternativement, il y a des paquetages non officiels, disponibles <a "
"href=\"%(kytv)s\">içi</a> pour <code>armel, armhf, et kfreebsd</code>."

#: i2p2www/pages/downloads/debian.html:135
msgid ""
"Make sure that you have Java installed. Running <em><code>apt-get install"
" default-jre</code></em> should be sufficient."
msgstr ""
"Assurez-vous que vous avez Java d'installé. Lancer <em><code>apt-get "
"install default-jre</code></em> devrait être suffisant."

#: i2p2www/pages/downloads/debian.html:141
#, python-format
msgid ""
"It is recommended to compile <a href=\"%(jbigi)s\">jbigi</a> for your "
"system to achieve better performance. Instructions are available <a "
"href=\"%(jbigi)s\">here</a>."
msgstr ""
"Il est recommendé de compiler <a href=\"%(jbigi)s\">jbigi</a> pour votre "
"système, afin d'obtenir de meilleures performances. Instructions "
"disponibles <a href=\"%(jbigi)s\">içi</a>."

#: i2p2www/pages/downloads/debian.html:151
#: i2p2www/pages/downloads/list.html:166
msgid "Post-install work"
msgstr "Travail post-installation"

#: i2p2www/pages/downloads/debian.html:154
msgid ""
"Using these I2P packages the I2P router can be started in the following\n"
"three ways:"
msgstr ""
"En utilisant ces paquetages I2P, le routeur I2P peut être lancé⏎\n"
"des trois façons suivantes :"

#: i2p2www/pages/downloads/debian.html:160
msgid ""
"&quot;on demand&quot; using the i2prouter script. Simply run "
"&quot;<code>i2prouter\n"
"start</code>&quot; from a command prompt. (Note: Do "
"<strong><u>not</u></strong> use\n"
"sudo or run it as root!)"
msgstr ""
"utiliser le script i2prouter &quot;à la demande&quot;. Lancez simplement "
"&quot;<code>i2prouter⏎\n"
"start</code>&quot; depuis une invite de commande. (Note: ne "
"<strong><u>pas</u></strong> utiliser⏎\n"
"sudo ni le lancer en tant que root !)"

#: i2p2www/pages/downloads/debian.html:167
msgid ""
"&quot;on demand&quot; without the <a "
"href=\"http://wrapper.tanukisoftware.com/\">java service wrapper</a>\n"
"(needed on non-Linux/non-x86 systems) by running \"<code>i2prouter-"
"nowrapper</code>\".\n"
"(Note: Do <strong><u>not</u></strong>\n"
"use sudo or run it as root!)"
msgstr ""
"&quot;sur demande&quot; sans le <a "
"href=\"http://wrapper.tanukisoftware.com/\">java service wrapper</a>⏎\n"
"(requis sur les systèmes non-Linux/non-x86) en lançant \"<code>i2prouter-"
"nowrapper</code>\".⏎\n"
"(Note: ne <strong><u>pas</u></strong>⏎\n"
"utiliser sudo ni le lancer en tant que root !)"

#: i2p2www/pages/downloads/debian.html:175
msgid ""
"as a service that automatically runs when your system boots, even\n"
"before logging in. The service can be enabled with \"<code>dpkg-"
"reconfigure\n"
"i2p</code>\" as root or using sudo. This is the recommended means of "
"operation."
msgstr ""
"en tant que service est lancé automatiquement quand le système boote, "
"avant⏎\n"
"même d'être loggé. Le service peut être activé avec \"<code>dpkg-"
"reconfigure⏎\n"
" i2p</code>\" en tant que root ou en utilisant sudo. C'est le moyen "
"d'opération recommandé."

#: i2p2www/pages/downloads/debian.html:183
msgid ""
"When installing for the first time, please remember to <b>adjust your "
"NAT/firewall</b>\n"
"if you can. The ports to forward can be found on the <a "
"href=\"http://127.0.0.1:7657/confignet\">\n"
"network configuration page</a> in the router console. If guidance with "
"respect to forwarding ports is needed,\n"
"you may find <a href=\"http://portforward.com\">portforward.com</a> to be"
" helpful."
msgstr ""
"Lorsque vous installez pour la première fois, veuillez ne pas oublier de "
"régler votre <b>NAT / pare-feu</b>\n"
"si vous le pouvez. Les ports à transmettre peuvent être trouvés sur la <a"
" href=\"http://127.0.0.1:7657/confignet\">\n"
"Configuration réseau I2P</a> dans la console du routeur. Si, pour "
"transmettre des ports, de l'aide vous est nécessaire,\n"
"le site web <a href=\"http://portforward.com\">portforward.com</a> pourra"
" vous être utile."

#: i2p2www/pages/downloads/debian.html:190
msgid ""
"Please review and <b>adjust the bandwidth settings</b> on the\n"
"<a href=\"http://127.0.0.1:7657/config.jsp\">configuration page</a>,\n"
"as the default settings of 96 KB/s down / 40 KB/s up are fairly "
"conservative."
msgstr ""
"S'il vous plaît examinez et<b>ajustez les paramètres de bande "
"passante</b> sur la⏎\n"
"<a href=\"http://127.0.0.1:7657/config.jsp\">page de configuration</a>,⏎\n"
"car les paramètres par défaut de 96 KB/s down / 40 KB/s up sont assez "
"conservateurs."

#: i2p2www/pages/downloads/debian.html:196
#: i2p2www/pages/downloads/list.html:199
#, python-format
msgid ""
"If you want to reach eepsites via your browser, have a look on the <a "
"href=\"%(browserconfig)s\">browser proxy setup</a> page for an easy "
"howto."
msgstr ""
"Si vous voulez atteindre des eepsites via votre navigateur, jettez un "
"oeil sur la page <a href=\"%(browserconfig)s\">configuration de proxy du "
"navigateur</a> pour un tutoriel facile."

#: i2p2www/pages/downloads/list.html:2 i2p2www/pages/downloads/select.html:12
#: i2p2www/pages/global/nav.html:3
msgid "Download"
msgstr "Télécharger"

#: i2p2www/pages/downloads/list.html:9
msgid "Download I2P"
msgstr "Télécharger I2P"

#: i2p2www/pages/downloads/list.html:11
msgid "Dependency"
msgstr "Dépendance"

#: i2p2www/pages/downloads/list.html:12
#, python-format
msgid ""
"\n"
"Java Runtime 1.5 or higher.\n"
"(<a href=\"%(java)s\">Oracle Java Version 6/7</a>,\n"
"<a href=\"%(openjdk)s\">OpenJDK 6/7</a>, or\n"
"<a href=\"%(icedtea)s\">IcedTea6/7</a>\n"
" recommended)\n"
"<br />\n"
"<a "
"href=\"http://java.com/en/download/installed.jsp?detect=jre&amp;try=1\">Determine"
" your installed Java version here</a>\n"
"or type <tt>java -version</tt> at your command prompt.\n"
msgstr ""
"\n"
" Java Runtime 1.5 ou plus haut.\n"
" (<a href=\"%(java)s\">Oracle Java version 6/7</a>,\n"
"<a href=\"%(openjdk)s\">OpenJDK 6/7</a>, ou\n"
"<a href=\"%(icedtea)s\">IcedTea 6/7</a>\n"
" recommandé)\n"
"<br />\n"
"<a "
"href=\"http://java.com/en/download/installed.jsp?detect=jre&amp;try=1\">Déterminez"
" içi la version de votre Java installé</a>⏎\n"
" ou tapez <tt>java -version</tt> à votre invite de commande.\n"

#: i2p2www/pages/downloads/list.html:25
msgid "Clean installs"
msgstr "Installations propres"

#: i2p2www/pages/downloads/list.html:32 i2p2www/pages/downloads/list.html:49
#: i2p2www/pages/downloads/list.html:76 i2p2www/pages/downloads/list.html:135
#: i2p2www/pages/downloads/list.html:264
msgid "select alternate link"
msgstr "sélectionner lien alternatif"

#: i2p2www/pages/downloads/list.html:39
msgid "Download that file and run it."
msgstr "Télécharger ce fichier et l'exécuter."

#: i2p2www/pages/downloads/list.html:56
#, python-format
msgid ""
"Download that file and double-click it (if that works) or\n"
"    type <code>java -jar i2pinstall_%(i2pversion)s.jar</code> in a "
"terminal to run the\n"
"    installer.\n"
"    You may be able to right-click and select\n"
"    &quot;Open with Java&quot;."
msgstr ""
"Téléchargez ce fichier et double-cliquez dessus (si cela fonctionne) ou\n"
"tapez <code>java -jar i2pinstall_%(i2pversion)s.jar</code> dans un "
"terminal pour exécuter\n"
"l'installateur. \n"
"Vous pourrez peut-être faire un clic droit et sélectionner\n"
"&quot;Ouvrir avec Java&quot;."

#: i2p2www/pages/downloads/list.html:64 i2p2www/pages/downloads/list.html:91
msgid "Command line (headless) install:"
msgstr "Installation en ligne de commande (headless) :"

#: i2p2www/pages/downloads/list.html:65
#, python-format
msgid ""
"Download the %(i2pversion)s OSX graphical installer file above and\n"
"    run <code>java -jar i2pinstall_%(i2pversion)s.jar -console</code> "
"from the command line."
msgstr ""
"Télécharger la %(i2pversion)s installeur graphique OSX ci-dessus et\n"
"exécuter <code>java-jar i2pinstall_%(i2pversion)s.jar -console</code> à "
"partir de la ligne de commande."

#: i2p2www/pages/downloads/list.html:83
#, python-format
msgid ""
"Download that file and double-click it (if that works) or\n"
"    type <code>java -jar i2pinstall_%(i2pversion)s.jar</code> in a "
"terminal to run the\n"
"    installer.\n"
"    On some platforms you may be able to right-click and select\n"
"    &quot;Open with Java&quot;."
msgstr ""
"Téléchargez ce fichier et double-cliquez le (si cela marche) ou⏎\n"
"tapez <code>java -jar i2pinstall_%(i2pversion)s.jar</code> dans un "
"terminal our lancez⏎\n"
"l'installeur.⏎\n"
"Sur certaines platformes vous pourriez pouvoir faire clic droit et "
"sélectionner⏎\n"
" &quot;Open with Java&quot;."

#: i2p2www/pages/downloads/list.html:92
#, python-format
msgid ""
"Download the graphical installer file above and\n"
"    run <code>java -jar i2pinstall_%(i2pversion)s.jar -console</code> "
"from the command line."
msgstr ""
"Téléchargez l'installateur graphique depuis ci-dessus et⏎\n"
"lancez <code>java -jar i2pinstall_%(i2pversion)s.jar -console</code> "
"depuis la ligne de commande."

#: i2p2www/pages/downloads/list.html:102
msgid "Packages for Debian &amp; Ubuntu are available."
msgstr "Des packages pour Debian &amp; Ubuntu sont disponibles."

#: i2p2www/pages/downloads/list.html:116
#, python-format
msgid ""
"The above file is the current release build.\n"
"    The latest dev build is version 0.9.7-20_b1-API18, and is available "
"from\n"
"    <a href=\"%(str4durl)s\">str4d's eepsite</a>."
msgstr ""

#: i2p2www/pages/downloads/list.html:122
msgid ""
"The release and dev versions of the I2P APK are not compatible, as they\n"
"      are signed by zzz and str4d respectively. Uninstall one before "
"installing\n"
"      the other."
msgstr ""

#: i2p2www/pages/downloads/list.html:132
msgid "Source package"
msgstr "À partir des sources:"

#: i2p2www/pages/downloads/list.html:142
#, python-format
msgid ""
"Alternately, you can fetch the source from <a href=\"%(monotoneurl)s"
"#getting-the-i2p-code\">monotone</a>\n"
"    or via Git from <a href=\"%(gitrepo)s\">git.repo.i2p</a> or <a "
"href=\"%(github)s\">Github</a>.\n"
"    <br />\n"
"    Run <code>(tar xjvf i2psource_%(i2pversion)s.tar.bz2 ; cd "
"i2p-%(i2pversion)s ; ant pkg)</code> then either\n"
"    run the GUI installer or headless install as above."
msgstr ""
"Aussi, vous pouvez récupérer le source depuis <a href=\"%(monotoneurl)s"
"#getting-the-i2p-code\">monotone</a>⏎\n"
" ou via Git depuis <a href=\"%(gitrepo)s\">git.repo.i2p</a> ou <a "
"href=\"%(github)s\">Github</a>.⏎\n"
"<br />⏎\n"
" Lancez <code>(tar xjvf i2psource_%(i2pversion)s.tar.bz2 ; cd "
"i2p-%(i2pversion)s ; ant pkg)</code> puis soit⏎\n"
" lancez l'installeur GUI ou l'installation facile comme ci-dessus."

#: i2p2www/pages/downloads/list.html:157
#, python-format
msgid ""
"The files are signed by zzz,\n"
"<a href=\"%(signingkey)s\">whose key is here</a>."
msgstr ""
"Les fichiers sont signés par zzz,⏎\n"
"<a href=\"%(signingkey)s\">dont la clé est içi</a>."

#: i2p2www/pages/downloads/list.html:162
msgid ""
"I2P can also be downloaded from our project pages on <a "
"href=\"https://launchpad.net/i2p/trunk\">Launchpad</a> and <a "
"href=\"http://code.google.com/p/i2p/\">Google Code</a>."
msgstr ""
"I2P peut aussi être téléchargé depuis nos pages projet sur <a "
"href=\"https://launchpad.net/i2p/trunk\">Launchpad</a> et <a "
"href=\"http://code.google.com/p/i2p/\">Google Code</a>."

#: i2p2www/pages/downloads/list.html:168
msgid ""
"After running the installer on windows, simply click on the \"Start I2P\""
" button\n"
"which will bring up the <a "
"href=\"http://localhost:7657/index.jsp\">router console</a>,\n"
"which has further instructions."
msgstr ""
"Après avoir exécuté le programme d'installation sur Windows, cliquez sur "
"le bouton \"Start I2P\"\n"
"ce qui fera apparaître la <a "
"href=\"http://localhost:7657/index.jsp\">console du routeur</a>,\n"
"qui contient des instructions supplémentaires."

#: i2p2www/pages/downloads/list.html:174
msgid ""
"On Unix-like systems, I2P can be started as a service\n"
"using the \"i2prouter\" script, located in the directory you selected for"
" I2P.\n"
"Changing to that directory in a console and issuing \"sh i2prouter "
"status\"\n"
"should tell you the router's status. The arguments \"start\", \"stop\" "
"and \"restart\"\n"
"control the service. The <a "
"href=\"http://localhost:7657/index.jsp\">router console</a>\n"
"can be accessed at its usual location.\n"
"For users on OpenSolaris and other systems for which the wrapper (i2psvc)"
" is not supported,\n"
"start the router with \"sh runplain.sh\" instead."
msgstr ""
"Sur les systèmes Unix, I2P peut être lancé en tant que service\n"
"en utilisant le script \"i2prouter\", situé dans le répertoire que vous "
"avez choisi pour I2P.\n"
"Changer vers ce répertoire dans une console et émettre \"sh statut "
"i2prouter\"\n"
"devrait vous dire l'état du routeur. Les arguments \"start\", \"stop\" et"
" \"restart\"\n"
"contrôlent le service. La <a "
"href=\"http://localhost:7657/index.jsp\">console du routeur</a>\n"
"peut être consultée à son emplacement habituel.\n"
"Pour les utilisateurs des systèmes OpenSolaris et d'autres systèmes pour "
"lesquels le wrapper (i2psvc) n'est pas supporté,\n"
"démarrer le routeur avec \"sh runplain.sh\" à la place."

#: i2p2www/pages/downloads/list.html:185
#, python-format
msgid ""
"When installing for the first time, please remember to <b>adjust your "
"NAT/firewall</b>\n"
"if you can, bearing in mind the Internet-facing ports I2P uses,\n"
"<a href=\"%(faq)s#ports\">described here</a> among other ports.\n"
"If you have successfully opened your port to inbound TCP, also enable "
"inbound TCP on the\n"
"<a href=\"http://localhost:7657/confignet.jsp\">configuration page</a>."
msgstr ""
"Lorsque vous installez pour la première fois, veuillez vous rappeler de "
"régler votre <b>NAT/pare-feu</b>\n"
"si vous le pouvez, en gardant à l'esprit les ports que I2P utilise côté "
"Internet,\n"
"<a href=\"%(faq)s#ports\">décrits içi</a> parmi d'autres ports.\n"
"Si vous avez ouvert avec succès votre port TCP entrant, activez également"
" le protocole TCP entrant sur la\n"
"<a href=\"http://localhost:7657/confignet.jsp\">page de configuration</a>."

#: i2p2www/pages/downloads/list.html:193
msgid ""
"Also, please review and <b>adjust the bandwidth settings</b> on the\n"
"<a href=\"http://localhost:7657/config.jsp\">configuration page</a>,\n"
"as the default settings of 96 KBps down / 40 KBps up are fairly slow."
msgstr ""
"Aussi,veuillez examiner et <b>ajuster les paramètres de bande "
"passante</b> sur la\n"
"<a href=\"http://localhost:7657/config.jsp\">page de configuration</a>,\n"
"car les paramètres par défaut (96 kbps down / 40 kbps up) sont assez "
"lents."

#: i2p2www/pages/downloads/list.html:203
msgid "Updates from earlier releases:"
msgstr "Mises à jour depuis des versions antérieures :"

#: i2p2www/pages/downloads/list.html:205
msgid "Both automatic and manual upgrades are available for the release."
msgstr ""
"Les mises à jour automatiques et manuelles sont disponibles pour la "
"version."

#: i2p2www/pages/downloads/list.html:210
msgid "Automatic updates"
msgstr "Mises à jour automatiques"

#: i2p2www/pages/downloads/list.html:212
msgid ""
"If you are running 0.7.5 or later, your router should detect the\n"
"new release. To upgrade simply click the 'Download Update' button on your"
" router console\n"
"when it appears."
msgstr ""
"Si vous utilisez 0.7.5 ou ultérieure, votre routeur doit détecter la\n"
"nouvelle version. Pour mettre à niveau il suffit de cliquer sur le bouton"
" 'Télécharger mise à jour' sur votre console routeur\n"
"quand elle apparaît."

#: i2p2www/pages/downloads/list.html:218
msgid ""
"Due to a bug in release 0.7.6, those whose first I2P installation was "
"that version\n"
"and have not upgraded manually\n"
"may get a \"downloaded version is not greater than current version\" "
"error,\n"
"and should use the manual update method below."
msgstr ""
"En raison d'un bug dans la version 0.7.6, ceux dont la première "
"installation a été I2P cette version\n"
"et qui n'ont pas mis à jour manuellement\n"
"peuvent obtenir une erreur \"la version téléchargée n'est pas supérieure "
"à la version actuelle\",\n"
"et devraient utiliser la méthode de mise à jour manuelle ci-dessous."

#: i2p2www/pages/downloads/list.html:226
#, python-format
msgid ""
"If you are running 0.7.4 or earlier, please see\n"
"<a href=\"%(blogpost)s\">the 0.7.5 release notes</a>\n"
"for important information about how to configure your router to "
"automatically\n"
"receive the release."
msgstr ""
"Si vous utilisez 0.7.4 ou plus tôt, s'il vous plaît voir\n"
"les <a href=\"%(blogpost)s\">notes de version 0.7.5 </a>\n"
"pour des informations importantes sur la façon de configurer votre "
"routeur pour automatiquement\n"
"recevoir la release."

#: i2p2www/pages/downloads/list.html:234
#, python-format
msgid ""
"If you are running 0.6.1.30 or earlier, please see\n"
"<a href=\"%(instructions)s\">instructions</a>\n"
"for important information about how to configure your router to "
"automatically\n"
"receive the release."
msgstr ""
"Si vous utilisez 0.6.1.30 ou plus récente, s'il vous plaît voir\n"
"<a href=\"%(instructions)s\">instructions</a> \n"
"pour des informations importantes sur la façon de configurer votre "
"routeur pour automatiquement\n"
"recevoir la release."

#: i2p2www/pages/downloads/list.html:243
#, python-format
msgid ""
"If you have reconfigured your router following the <a "
"href=\"%(instructions)s\">instructions</a>, you should see a link on your"
" \n"
"    <a href=\"http://localhost:7657/index.jsp\">router console</a> "
"allowing\n"
"    you to download and install the new release by just clicking on that\n"
"    link."
msgstr ""
"Si vous avez reconfiguré votre routeur en suivant les <a "
"href=\"%(instructions)s\">instructions</a>, vous devriez voir un lien sur"
" votre\n"
"<a href=\"http://localhost:7657/index.jsp\"> console du routeur</a> vous "
"permettant\n"
"de télécharger et d'installer la nouvelle version en cliquant simplement "
"sur ​​ce\n"
"lien."

#: i2p2www/pages/downloads/list.html:251
msgid "Alternately, you can use the manual method specified below."
msgstr ""
"Comme alternative, vous pouvez utiliser la méthode manuelle spécifiée ci-"
"dessous."

#: i2p2www/pages/downloads/list.html:261
msgid "Manual updates"
msgstr "Mises à jour manuelles"

#: i2p2www/pages/downloads/list.html:273
msgid ""
"Download that file to your I2P\n"
"    installation directory and <b>rename as i2pupdate.zip</b>.\n"
"    (alternately, you can get the source as above and run \"ant "
"updater\", then copy the\n"
"    resulting i2pupdate.zip to your I2P installation directory).  You do"
" \n"
"    NOT need to unzip that file."
msgstr ""
"Téléchargez ce fichier dans le répertoire d'installation\n"
"de votre I2P puis  <b>renommez-le en i2pupdate.zip </b>.\n"
"(alternativement, vous pouvez obtenir le code source comme ci-dessus et "
"exécuter \"ant updater\", puis copier le\n"
"résultat i2pupdate.zip dans votre répertoire d'installation de I2P). Vous"
" n'avez\n"
"PAS besoin de décompresser ce fichier."

#: i2p2www/pages/downloads/list.html:282
msgid "Click <a href=\"http://localhost:7657/configservice.jsp\">\"Restart\"</a>"
msgstr ""
"Cliquez <a "
"href=\"http://localhost:7657/configservice.jsp\">\"Redémarrer\"</a>"

#: i2p2www/pages/downloads/list.html:287
msgid "Grab a cup of coffee and come back in 11 minutes"
msgstr "Prenez une tasse de café et revenez dans 11 minutes"

#: i2p2www/pages/downloads/list.html:295
#, python-format
msgid ""
"The file is signed by zzz,\n"
"<a href=\"%(signingkey)s\">whose key is here</a>."
msgstr ""
"Le fichier est signé par zzz,⏎\n"
"<a href=\"%(signingkey)s\">dont la clé est içi</a>."

#: i2p2www/pages/downloads/list.html:300
msgid "Previous Releases"
msgstr "Précédentes releases"

#: i2p2www/pages/downloads/list.html:302
#, python-format
msgid ""
"Previous releases are available on <a "
"href=\"http://code.google.com/p/i2p/downloads/list?can=1\">Google "
"Code</a>\n"
"and <a href=\"https://launchpad.net/i2p/trunk\">Launchpad</a>\n"
"and within the I2P network on <a "
"href=\"http://%(echelon)s/\">%(echelon)s</a>."
msgstr ""
"Les précédentes releases sont disponibles sur <a "
"href=\"http://code.google.com/p/i2p/downloads/list?can=1\">Google "
"Code</a>⏎\n"
"et <a href=\"https://launchpad.net/i2p/trunk\">Launchpad</a>⏎\n"
"et à l'intérieur du réseau I2P sur <a "
"href=\"http://%(echelon)s/\">%(echelon)s</a>."

#: i2p2www/pages/downloads/select.html:2 i2p2www/pages/downloads/select.html:4
msgid "Mirror selection"
msgstr "Sélection de miroir"

#: i2p2www/pages/downloads/select.html:5
msgid "File:"
msgstr "Fichier:"

#: i2p2www/pages/downloads/select.html:10
msgid "Any mirror"
msgstr "N'importe quel miroir"

#: i2p2www/pages/global/bounty.html:19
msgid ""
"To claim the bounty the author must not be paid by other organizations\n"
"or teams for this work (e.g. GSoC students are not valid)."
msgstr ""
"Pour réclamer la récompense, l'auteur ne doit pas être payé par d'autres "
"organisations ⏎\n"
"ni des équipes pour ce travail (par exemple, les étudiants GSoC ne sont "
"pas valides)."

#: i2p2www/pages/global/bounty.html:29
#, python-format
msgid ""
"Bounty amounts may be increased by further donations.  Do\n"
"you think these are important? <a href=\"%(donate)s\">Add in your "
"donation</a>, \n"
"marking the amount for the %(donatename)s bounty!"
msgstr ""
"Les montants des récompenses peuvent être augmentés par de nouveaux dons."
" Pensez-⏎\n"
"vous que ceux-ci sont importants? <a href=\"%(donate)s\">Ajouter votre "
"donation</a>, ⏎\n"
"en marquant le montant pour le %(donatename)s récompense-bounty !"

#: i2p2www/pages/global/error_404.html:3
msgid "Not found"
msgstr "Pas trouvé"

#: i2p2www/pages/global/error_404.html:9
msgid ""
"Yep... the resource, you were searching for, is named differently, "
"doesn't exist or was removed."
msgstr ""
"Oui... la ressource que vous cherchiez, est nommée différemment, n'existe"
" pas, ou a été supprimée."

#: i2p2www/pages/global/error_500.html:5
msgid "Server error"
msgstr "Erreur serveur"

#: i2p2www/pages/global/error_500.html:13
msgid "500 Server error"
msgstr "Erreur serveur n°500"

#: i2p2www/pages/global/error_500.html:17
msgid "Umm... the server encountered some sort of error."
msgstr "Hum... le serveur a rencontré une sorte d'erreur."

#: i2p2www/pages/global/footer.html:2
msgid "Mirrors"
msgstr "Miroirs"

#: i2p2www/pages/global/footer.html:9
msgid "Secure"
msgstr "Sécurisé"

#: i2p2www/pages/global/footer.html:16
msgid "Misc."
msgstr "Divers."

#: i2p2www/pages/global/footer.html:19 i2p2www/pages/site/links.html:2
msgid "Links"
msgstr "Liens"

#: i2p2www/pages/global/footer.html:20
msgid "Impressum"
msgstr "Impressum"

#: i2p2www/pages/global/footer.html:24
msgid "T-Shirts!"
msgstr "T-Shirts!"

#: i2p2www/pages/global/footer.html:26
msgid "Europe"
msgstr "Europe"

#: i2p2www/pages/global/footer.html:27
msgid "USA"
msgstr "USA"

#: i2p2www/pages/global/footer.html:31
msgid "Donate"
msgstr "Faire un don"

#: i2p2www/pages/global/layout.html:29
msgid "Skip navigation"
msgstr ""

#: i2p2www/pages/global/layout.html:32
msgid "I2P Logo"
msgstr "Logo I2P"

#: i2p2www/pages/global/layout.html:32 i2p2www/pages/site/index.html:3
msgid "The Invisible Internet Project"
msgstr "The Invisible Internet Project (le projet internet invisible)"

#: i2p2www/pages/global/layout.html:56
#, python-format
msgid ""
"This page was last updated in %(lastupdated)s and is accurate for router "
"version %(accuratefor)s."
msgstr ""
"Cette page a été mise à jour en %(lastupdated)s et est correcte pour la "
"version de routeur %(accuratefor)s."

#: i2p2www/pages/global/layout.html:60
#, python-format
msgid "This page was last updated in %(lastupdated)s."
msgstr "Cette page a étée mise à jour dernièrement en %(lastupdated)s."

#: i2p2www/pages/global/layout.html:64
#, python-format
msgid "This page is accurate for router version %(accuratefor)s."
msgstr "Cette page est à jour pour la version de routeur %(accuratefor)s."

#: i2p2www/pages/global/macros:21
msgid "Previous"
msgstr "Précédent"

#: i2p2www/pages/global/macros:36
msgid "Next"
msgstr "Suivant"

#: i2p2www/pages/global/macros:43
msgid "Posted in"
msgstr "Posté dans"

#: i2p2www/pages/global/nav.html:4
msgid "About"
msgstr "A propos"

#: i2p2www/pages/global/nav.html:6
msgid "Introduction to I2P"
msgstr "Introduction à I2P"

#: i2p2www/pages/global/nav.html:7
msgid "Comparisons"
msgstr "Comparaisons"

#: i2p2www/pages/global/nav.html:9
msgid "Overview of comparisons"
msgstr "Vue d'ensemble des comparaisons"

#: i2p2www/pages/global/nav.html:13
msgid "Other anonymous networks"
msgstr "Autres réseaux anonymes"

#: i2p2www/pages/global/nav.html:16
msgid "Documentation"
msgstr "Documentation"

#: i2p2www/pages/global/nav.html:18
msgid "Documentation index"
msgstr "Index documentation"

#: i2p2www/pages/global/nav.html:19
msgid "How does it work?"
msgstr "Comment ça marche ?"

#: i2p2www/pages/global/nav.html:21
msgid "Gentle intro"
msgstr "Intro douce"

#: i2p2www/pages/global/nav.html:22
msgid "Tech intro"
msgstr "Intro technique"

#: i2p2www/pages/global/nav.html:23
msgid "Threat model"
msgstr "Modèle de menace"

#: i2p2www/pages/global/nav.html:24
msgid "Garlic routing"
msgstr "Routage en oignon"

#: i2p2www/pages/global/nav.html:25
msgid "Network database"
msgstr "Base de données réseau"

#: i2p2www/pages/global/nav.html:26
msgid "Tunnel routing"
msgstr "Routage tunnel"

#: i2p2www/pages/global/nav.html:27
msgid "Peer selection"
msgstr "Sélection de pair"

#: i2p2www/pages/global/nav.html:28
msgid "Cryptography"
msgstr "Cryptographie"

#: i2p2www/pages/global/nav.html:29
msgid "ElGamal/AES+SessionTags"
msgstr "ElGamal/AES+SessionTags"

#: i2p2www/pages/global/nav.html:32 i2p2www/pages/global/nav.html:116
msgid "Applications"
msgstr "Applications"

#: i2p2www/pages/global/nav.html:34
msgid "Supported applications"
msgstr "Applications supportées"

#: i2p2www/pages/global/nav.html:35
msgid "Bittorrent"
msgstr "Bittorrent"

#: i2p2www/pages/global/nav.html:38
msgid "API"
msgstr "API"

#: i2p2www/pages/global/nav.html:46 i2p2www/pages/global/nav.html:77
msgid "Streaming library"
msgstr "Librarie streaming"

#: i2p2www/pages/global/nav.html:47
msgid "Ministreaming library"
msgstr "Librarie ministreaming"

#: i2p2www/pages/global/nav.html:48 i2p2www/pages/global/nav.html:71
msgid "Datagrams"
msgstr "Datagrammes"

#: i2p2www/pages/global/nav.html:52
msgid "Protocols"
msgstr "Protocoles"

#: i2p2www/pages/global/nav.html:54
msgid "Protocol stack"
msgstr "La pile de protocole"

#: i2p2www/pages/global/nav.html:59
msgid "Transports"
msgstr "Transports"

#: i2p2www/pages/global/nav.html:61
msgid "Transport layer overview"
msgstr "Aperçu couche transport"

#: i2p2www/pages/global/nav.html:66
msgid "Specifications"
msgstr "Spécifications"

#: i2p2www/pages/global/nav.html:68
msgid "Blockfile"
msgstr "Fichier de blocage"

#: i2p2www/pages/global/nav.html:69
msgid "Common structures"
msgstr "Structures communes"

#: i2p2www/pages/global/nav.html:70
msgid "Configuration files"
msgstr "Fichiers de configuration"

#: i2p2www/pages/global/nav.html:72
msgid "GeoIP files"
msgstr "Fichiers GeoIP"

#: i2p2www/pages/global/nav.html:75 i2p2www/pages/global/nav.html:91
msgid "Plugins"
msgstr "Plugins"

#: i2p2www/pages/global/nav.html:78
msgid "Tunnel creation"
msgstr "Création de tunnel"

#: i2p2www/pages/global/nav.html:79
msgid "Tunnel messages"
msgstr "Messages tunnel "

#: i2p2www/pages/global/nav.html:80
msgid "Software updates"
msgstr "Mises à jour logicielles"

#: i2p2www/pages/global/nav.html:83
msgid "Tunnels"
msgstr "Tunnels"

#: i2p2www/pages/global/nav.html:85
msgid "Tunnel implementation"
msgstr "Implémentation tunnel"

#: i2p2www/pages/global/nav.html:86
msgid "Unidirectional tunnels"
msgstr "Tunnels unidirectionels"

#: i2p2www/pages/global/nav.html:87
msgid "Old implementation"
msgstr "Ancienne implémentation"

#: i2p2www/pages/global/nav.html:90
msgid "Naming and addressbook"
msgstr "Nomination et carnet d'adresses"

#: i2p2www/pages/global/nav.html:94
msgid "Team"
msgstr "Équipe"

#: i2p2www/pages/global/nav.html:96
msgid "Hall of Fame"
msgstr "Temple de la renommée - hall of fame"

#: i2p2www/pages/global/nav.html:97
msgid "Academic papers and peer review"
msgstr "Documents universitaires et examen par des pairs"

#: i2p2www/pages/global/nav.html:98
msgid "Presentations, tutorials and articles"
msgstr "Présentations, tutoriels et articles"

#: i2p2www/pages/global/nav.html:99
msgid "Contact us"
msgstr "Contactez-nous"

#: i2p2www/pages/global/nav.html:102
msgid "Help"
msgstr "Aide"

#: i2p2www/pages/global/nav.html:104
msgid "FAQ"
msgstr "FAQ"

#: i2p2www/pages/global/nav.html:105
msgid "How to browse I2P"
msgstr "Comment naviguer sur I2P"

#: i2p2www/pages/global/nav.html:106
msgid "Glossary"
msgstr "Glossaire"

#: i2p2www/pages/global/nav.html:107
msgid "Performance"
msgstr "Performance"

#: i2p2www/pages/global/nav.html:108 i2p2www/pages/site/contact.html:22
msgid "Forums"
msgstr "Forums"

#: i2p2www/pages/global/nav.html:111
msgid "Volunteer"
msgstr "Volontaire"

#: i2p2www/pages/global/nav.html:113
msgid "Get involved!"
msgstr "Impliquez-vous !"

#: i2p2www/pages/global/nav.html:114
msgid "Develop"
msgstr "Développer"

#: i2p2www/pages/global/nav.html:117
msgid "Licenses"
msgstr "Licenses"

#: i2p2www/pages/global/nav.html:118
msgid "Release signing keys"
msgstr "Relâcher clés de signature"

#: i2p2www/pages/global/nav.html:119
msgid "Signed keys"
msgstr "Clés signées"

#: i2p2www/pages/global/nav.html:120
msgid "Developers keys"
msgstr "Clés des développeurs"

#: i2p2www/pages/global/nav.html:121
msgid "Bug tracker"
msgstr "Traqueur de bugs"

#: i2p2www/pages/global/nav.html:124
msgid "Academic research"
msgstr "Recherche universitaire"

#: i2p2www/pages/global/nav.html:125
msgid "Guides"
msgstr "Guides"

#: i2p2www/pages/global/nav.html:127
msgid "New developers"
msgstr "Nouveaux développeurs"

#: i2p2www/pages/global/nav.html:128
msgid "Using an IDE with I2P"
msgstr "Utiliser un IDE avec I2P"

#: i2p2www/pages/global/nav.html:129
msgid "Developer guidelines and coding style"
msgstr "Guide du développeur et style de programmation"

#: i2p2www/pages/global/nav.html:130
msgid "Monotone"
msgstr "Monotone"

#: i2p2www/pages/global/nav.html:131
msgid "New translators"
msgstr "Nouveaux traducteurs"

#: i2p2www/pages/global/nav.html:134
msgid "Bounties"
msgstr "Projets récompensés - bounties"

#: i2p2www/pages/global/nav.html:135 i2p2www/pages/meetings/index.html:2
msgid "Meetings"
msgstr "Meetings"

#: i2p2www/pages/global/nav.html:136
msgid "Roadmap"
msgstr "Feuille de route (roadmap)"

#: i2p2www/pages/global/nav.html:137
msgid "Task list"
msgstr "Liste de tâches"

#: i2p2www/pages/global/nav.html:140
msgid "Language"
msgstr "Langue"

#: i2p2www/pages/meetings/index.html:4
msgid "I2P Meetings ATOM Feed"
msgstr "Flux ATOM des meetings I2P"

#: i2p2www/pages/meetings/index.html:7
msgid "Logs of past I2P meetings"
msgstr "Logs des meetings I2P précédents"

#: i2p2www/pages/meetings/index.html:9
msgid "Meetings are currently on hold until a more suitable time can be chosen."
msgstr ""
"Les réunions sont actuellement en attente jusqu'à ce qu'un moment plus "
"approprié puisse être choisi."

#: i2p2www/pages/meetings/index.html:13
#, python-format
msgid ""
"If you have something to discuss, please find the developers on IRC in "
"#i2p-dev.\n"
"<a href=\"%(blogindex)s\">Status updates</a> from developers are also "
"available."
msgstr ""
"Si vous avez quelque chose à discuter, s'il vous plaît trouver les "
"développeurs sur IRC dans #I2P-dev. ⏎<a href=\"%(blogindex)s\"> Status "
"updates</a> dans lequel des développeurs sont également disponibles."

#: i2p2www/pages/meetings/show.html:2
#, python-format
msgid "I2P Development Meeting %(id)s"
msgstr "Meeting dévelopement I2P %(id)s"

#: i2p2www/pages/meetings/show.html:10
msgid "Full IRC Log"
msgstr "Log IRC plei"

#: i2p2www/pages/papers/list.html:29
msgid "By topic"
msgstr "Par thème"

#: i2p2www/pages/papers/list.html:35
msgid "By date"
msgstr "Par date"

#: i2p2www/pages/papers/list.html:41
msgid "By author"
msgstr "Par auteur"

#: i2p2www/pages/papers/list.html:83
#, python-format
msgid ""
"Please send new or corrected entries to\n"
"<a name=\"contact\"><span class=\"email\">%(email)s</span></a>.<br />\n"
"If you can, please format them as BibTeX; see our\n"
"<a href=\"%(bibtex)s\">BibTeX source page</a> for examples.<br />\n"
"Remember to include URLs if possible:\n"
"<a href=\"%(citeseer)s\">offline papers are less useful</a>."
msgstr ""
"Veuillez envoyer des entrées nouvelles ou corrigées toclass=\"marksource "
"newline\" title=\"New line\">\n"
"class=\"marksource tag\"><a name=\"contact\">class=\"marksource "
"tag\"><span class=\"email\">class=\"marksource "
"var\">%(email)sclass=\"marksource tag\"></span>class=\"marksource "
"tag\"></a>.class=\"marksource tag\"><br />class=\"marksource newline\" "
"title=\"New line\">\n"
" Si vous le pouvez, veuillez les envoyer au format BibTeX, voir "
"ourclass=\"marksource newline\" title=\"New line\">\n"
"class=\"marksource tag\"><a href=\"class=\"marksource "
"var\">%(bibtex)s\">BibTeX source pageclass=\"marksource tag\"></a> for "
"examples.class=\"marksource tag\"><br />class=\"marksource newline\" "
"title=\"New line\">⏎\n"
" N'oubliez pas d'inclure les URL si possible:class=\"marksource newline\""
" title=\"New line\">\n"
"class=\"marksource tag\"><a href=\"class=\"marksource "
"var\">%(citeseer)s\">offline papers are less usefulclass=\"marksource "
"tag\"></a>."

#: i2p2www/pages/site/contact.html:2
msgid "Contact"
msgstr "Contac"

#: i2p2www/pages/site/contact.html:5
msgid ""
"Our primary IRC network is the Irc2P network within I2P; a default tunnel"
" to this network is set up with new router installs.\n"
"  We are also present on multiple standard networks like <a "
"href=\"http://www.oftc.net/oftc/OFTC\">OFTC</a>,\n"
"  <a href=\"http://www.einirc.de/\">EIN</a> and <a "
"href=\"http://freenode.net/\">Freenode</a>.\n"
"  All I2P-related channels on all these network are linked to the main "
"channels on Irc2P via relay bots."
msgstr ""
"Notre réseau IRC primaire est le réseau Irc2P au sein de I2P, un tunnel "
"par défaut vers ce réseau est mis en place lors des nouvelles "
"installations de routeurs.\n"
"Nous sommes également présents sur plusieurs réseaux standards tels que "
"<a href=\"http://www.oftc.net/oftc/OFTC\">OFTC</a>,\n"
"<a href=\"http://www.einirc.de/\">EIN</a> et <a "
"href=\"http://freenode.net/\">Freenode</a>.\n"
"Sur tous ces réseaux tous les canaux au sujet d'I2P sont reliés aux "
"canaux principaux de Irc2P via des robots de relais."

#: i2p2www/pages/site/contact.html:13
msgid "Channel list:"
msgstr "Liste canal :"

#: i2p2www/pages/site/contact.html:15
msgid "General i2p discussion"
msgstr "Discussion i2p générale"

#: i2p2www/pages/site/contact.html:16
msgid "Offtopic"
msgstr "Hors sujet"

#: i2p2www/pages/site/contact.html:17
msgid "Development talk"
msgstr "Discussion développement"

#: i2p2www/pages/site/contact.html:18
msgid "Help channel"
msgstr "Canal d'aide"

#: i2p2www/pages/site/contact.html:23
#, python-format
msgid ""
"Most of the discussion about I2P's development happens on the <a "
"href=\"http://%(zzz)s\">I2P developer forum</a>. This is usually the best"
" place to start with inquiries, if the dev IRC channel is inactive."
msgstr ""
"La plupart des discussions sur le développement de I2P se passe sur le <a"
" href=\"http://%(zzz)s\">I2P developper forum</a>. C'est généralement le "
"meilleur endroit pour commencer avec requêtes, si le canal IRC dev est "
"inactif."

#: i2p2www/pages/site/contact.html:27
msgid "Mailing lists"
msgstr "Mailing lists"

#: i2p2www/pages/site/contact.html:28
msgid ""
"I2P does have a mailing list, but it is rarely used as the current small "
"team of developers prefer to communicate via IRC or the developer forum. "
"This may change in future."
msgstr ""
"I2P a une liste de diffusion, mais elle est rarement utilisée car "
"l'actuelle petite équipe de développeurs préfèrent communiquer via IRC ou"
" le forum des développeurs. Cela pourrait changer à l'avenir."

#: i2p2www/pages/site/contact.html:33
msgid "Subscribing"
msgstr "S'abonner"

#: i2p2www/pages/site/contact.html:34
msgid ""
"To subscribe to a mailing list, go to the list information page (linked "
"below) and fill out the form. I2P-internal email addresses "
"(foobar@mail.i2p) can be used."
msgstr ""
"Pour vous abonner à une mailing list, allez à la page d'information de la"
" liste (lien ci-dessous) et remplissez le formulaire. Les adresses e-mail"
" internes à I2P (ex: foobar@mail.i2p) peuvent être utilisées."

#: i2p2www/pages/site/contact.html:38
msgid "Unsubscribing"
msgstr "Se désinscrire"

#: i2p2www/pages/site/contact.html:39
msgid ""
"To unsubscribe from a mailing list or edit your subscription options, go "
"to the list information page (linked below) and enter your subscription "
"email address."
msgstr ""
"Pour vous désabonner d'une mailing list ou modifier vos options "
"d'abonnement, allez à la page d'information de la liste (lien ci-dessous)"
" et entrez votre adresse courriel d'abonnement."

#: i2p2www/pages/site/contact.html:43
msgid "Lists"
msgstr "Listes"

#: i2p2www/pages/site/contact.html:46
msgid "Archive"
msgstr "Archive"

#: i2p2www/pages/site/contact.html:47
msgid ""
"General I2P discussion - anything that doesn't fit in a different list "
"goes here."
msgstr ""
"Discussions générales I2P - tout ce qui ne rentre pas dans une autre "
"liste va ici."

#: i2p2www/pages/site/contact.html:53
msgid ""
"You don't like mailing lists? Then this is for you. All mailing lists are"
" available via NNTP as well."
msgstr ""
"Vous n'aimez pas les listes de diffusion? Alors ceci est pour vous. Tous "
"les listes de diffusion sont disponibles via NNTP aussi."

#: i2p2www/pages/site/contact.html:58
msgid "Group-List-mapping:"
msgstr "Cartographie-group-list :"

#: i2p2www/pages/site/contact.html:62
msgid "Servers:"
msgstr "Serveurs:"

#: i2p2www/pages/site/faq.html:2
msgid "Frequently Asked Questions"
msgstr "Foire Aux Questions (Frequently Asked Questions)"

#: i2p2www/pages/site/faq.html:4
msgid "Index"
msgstr "Index"

#: i2p2www/pages/site/faq.html:7
msgid "General"
msgstr "Général"

#: i2p2www/pages/site/faq.html:9 i2p2www/pages/site/faq.html:51
msgid "What systems will I2P run on?"
msgstr "Sur quels systèmes I2P va fonctionner ?"

#: i2p2www/pages/site/faq.html:10
msgid "Whats an \"eepsite\" and how do I configure my browser so I can use them?"
msgstr ""
"Qu'est-ce qu'un \"eepsite\" et comment dois-je configurer mon navigateur "
"pour pouvoir les utiliser ?"

#: i2p2www/pages/site/faq.html:11 i2p2www/pages/site/faq.html:263
msgid "My router has very few active peers, is this OK?"
msgstr "Mon routeur a très peu de pairs actifs, est-ce OK ?"

#: i2p2www/pages/site/faq.html:12 i2p2www/pages/site/faq.html:498
msgid "What do the Active x/y numbers mean in the router console?"
msgstr ""
"Qu'est-ce que le nombre \"Actifs: x / y\" signifie dans la console du "
"routeur ?"

#: i2p2www/pages/site/faq.html:13 i2p2www/pages/site/faq.html:225
msgid ""
"My active peers / known peers / participating tunnels / connections / "
"bandwidth vary dramatically over time! Is anything wrong?"
msgstr ""
"Mes pairs actifs / pairs connus / tunnels participants / connexions / "
"bande passante  varient considérablement au fil du temps ! Est-ce quelque"
" chose va mal ?"

#: i2p2www/pages/site/faq.html:14 i2p2www/pages/site/faq.html:348
msgid "Is using an outproxy safe?"
msgstr "Est-t-il risqué d'utiliser un proxy sortant (outproxy) ?"

#: i2p2www/pages/site/faq.html:15 i2p2www/pages/site/faq.html:374
msgid "Most of the eepsites within I2P are down?"
msgstr "La plupart des eepsites dans I2P sont hors d'accès ?"

#: i2p2www/pages/site/faq.html:16 i2p2www/pages/site/faq.html:527
msgid "What ports does I2P use?"
msgstr "Quels ports I2P utilise ?"

#: i2p2www/pages/site/faq.html:17
msgid "Why is I2P listening for connections on port 32000?"
msgstr "Pourquoi est-ce que I2P écoute des connexions sur le port 32000 ?"

#: i2p2www/pages/site/faq.html:18 i2p2www/pages/site/faq.html:62
msgid "I think I found a bug, where can I report it?"
msgstr "Je pense avoir trouvé un bug, où puis-je le signaler?"

#: i2p2www/pages/site/faq.html:19 i2p2www/pages/site/faq.html:107
msgid "What happened to *.i2p.net? What happened to jrandom? Is I2P dead?"
msgstr ""
"Qu'est-il arrivé à *.i2p.net ? Qu'est-il arrivé à jrandom? I2P est-il "
"mort?"

#: i2p2www/pages/site/faq.html:20 i2p2www/pages/site/faq.html:845
msgid "I have a question!"
msgstr "J'ai une question !"

#: i2p2www/pages/site/faq.html:22
msgid "Setup"
msgstr "Paramétrage"

#: i2p2www/pages/site/faq.html:24 i2p2www/pages/site/faq.html:232
msgid ""
"My router has been up for several minutes and has zero or very few "
"connections"
msgstr ""
"Mon routeur est en ligne depuis plusieurs minutes mais a zéro ou très peu"
" de connexions"

#: i2p2www/pages/site/faq.html:25 i2p2www/pages/site/faq.html:390
msgid "Why is I2P so slow?"
msgstr "Pourquoi I2P est-il si lent ?"

#: i2p2www/pages/site/faq.html:26 i2p2www/pages/site/faq.html:79
msgid ""
"I'm missing lots of hosts in my addressbook. What are some good "
"subscription links?"
msgstr ""
"Il me manque beaucoup d'hôtes dans mon carnet d'adresses. Quels sont les "
"bons liens d'abonnement ?"

#: i2p2www/pages/site/faq.html:27 i2p2www/pages/site/faq.html:383
msgid "How do I set up my own eepsite?"
msgstr "Comment puis-je créer mon propre eepsite ?"

#: i2p2www/pages/site/faq.html:28 i2p2www/pages/site/faq.html:416
msgid "Bittorrent / I2PSnark / Azureus I2P Plugin Questions?"
msgstr "Questions sur les plugins I2P pour Bittorrent / I2PSnark / Azureus"

#: i2p2www/pages/site/faq.html:29 i2p2www/pages/site/faq.html:423
msgid "How do I connect to IRC within I2P?"
msgstr "Comment puis-je me connecter à IRC au sein de I2P ?"

#: i2p2www/pages/site/faq.html:30 i2p2www/pages/site/faq.html:281
msgid "I can't access regular Internet sites through I2P."
msgstr "Je ne peux pas accéder à des sites réguliers d'Internet à travers I2P."

#: i2p2www/pages/site/faq.html:31 i2p2www/pages/site/faq.html:296
msgid "I can't access https:// or ftp:// sites through I2P."
msgstr "Je ne peux pas accéder à des sites https:// ni ftp:// par I2P."

#: i2p2www/pages/site/faq.html:32 i2p2www/pages/site/faq.html:506
msgid "Is it possible to use I2P as a SOCKS proxy?"
msgstr "Est-il possible d'utiliser I2P en tant que proxy SOCKS ?"

#: i2p2www/pages/site/faq.html:33 i2p2www/pages/site/faq.html:489
msgid "How do I configure my browser?"
msgstr "Comment dois-je configurer mon navigateur ?"

#: i2p2www/pages/site/faq.html:34 i2p2www/pages/site/faq.html:434
msgid ""
"How can I access the web console from my other machines or password "
"protect it?"
msgstr ""
"Comment puis-je accéder à la console Web à partir de mes autres machines,"
" ou la protéger par mot de passe ?"

#: i2p2www/pages/site/faq.html:35 i2p2www/pages/site/faq.html:474
msgid "How can I use applications from my other machines?"
msgstr "Comment puis-je utiliser des applications depuis mes autres machines?"

#: i2p2www/pages/site/faq.html:36 i2p2www/pages/site/faq.html:748
msgid "How do I reseed manually?"
msgstr "Comment puis-je réensemencer (reseed) manuellement ?"

#: i2p2www/pages/site/faq.html:37 i2p2www/pages/site/faq.html:124
msgid "My router is using too much CPU?!?"
msgstr "Mon routeur utilise trop de CPU ?!?"

#: i2p2www/pages/site/faq.html:39
msgid "Misconception"
msgstr "Méprise"

#: i2p2www/pages/site/faq.html:41 i2p2www/pages/site/faq.html:366
msgid ""
"How do I access IRC, BitTorrent, or other services on the regular "
"Internet?"
msgstr ""
"Comment puis-je accéder à IRC, BitTorrent, ou d'autres services sur "
"l'Internet régulier ?"

#: i2p2www/pages/site/faq.html:42
msgid ""
"Is my router an \"exit node\"(outproxy) to the regular Internet? I don't "
"want it to be."
msgstr ""
"Est-ce que mon routeur est un \"nœud de sortie\" (outproxy) vers "
"l'Internet régulier ? Je ne veux pas qu'il le soit."

#: i2p2www/pages/site/faq.html:43 i2p2www/pages/site/faq.html:188
msgid ""
"I am opposed to certain types of content. How do I keep from "
"distributing, storing, or accessing them?"
msgstr ""
"Je suis opposé à certains types de contenus. Comment puis-je éviter d'en "
"distribuer, d'en stocker ou d'y accéder ?"

#: i2p2www/pages/site/faq.html:45
msgid "Errors and Their Solutions"
msgstr "Erreurs et leurs solutions"

#: i2p2www/pages/site/faq.html:47 i2p2www/pages/site/faq.html:784
msgid ""
"I'm using FreeBSD and when I start I2P I receive an error about "
"<code>libm.so.4</code>!"
msgstr ""
"J'utilise FreeBSD et quand je lance I2P, je reçois une erreur concernant "
"<code>libm.so.4</code> !"

#: i2p2www/pages/site/faq.html:48
msgid ""
"In <code>wrapper.log</code> I see an error stating <code>Protocol family "
"unavailable</code> when I2P is loading"
msgstr ""
"Dans <code>wrapper.log</code> je vois une erreur communiquant "
"<code>Protocol family unavailable</code> lorsque I2P se lance"

#: i2p2www/pages/site/faq.html:52 i2p2www/pages/site/faq.html:63
#: i2p2www/pages/site/faq.html:80 i2p2www/pages/site/faq.html:108
#: i2p2www/pages/site/faq.html:125 i2p2www/pages/site/faq.html:189
#: i2p2www/pages/site/faq.html:226 i2p2www/pages/site/faq.html:233
#: i2p2www/pages/site/faq.html:264 i2p2www/pages/site/faq.html:273
#: i2p2www/pages/site/faq.html:282 i2p2www/pages/site/faq.html:297
#: i2p2www/pages/site/faq.html:349 i2p2www/pages/site/faq.html:367
#: i2p2www/pages/site/faq.html:375 i2p2www/pages/site/faq.html:384
#: i2p2www/pages/site/faq.html:391 i2p2www/pages/site/faq.html:417
#: i2p2www/pages/site/faq.html:424 i2p2www/pages/site/faq.html:435
#: i2p2www/pages/site/faq.html:475 i2p2www/pages/site/faq.html:482
#: i2p2www/pages/site/faq.html:490 i2p2www/pages/site/faq.html:499
#: i2p2www/pages/site/faq.html:507 i2p2www/pages/site/faq.html:528
#: i2p2www/pages/site/faq.html:736 i2p2www/pages/site/faq.html:749
#: i2p2www/pages/site/faq.html:785 i2p2www/pages/site/faq.html:817
#: i2p2www/pages/site/faq.html:846
msgid "link"
msgstr "lien"

#: i2p2www/pages/site/faq.html:53
#, python-format
msgid ""
"While I2P has been reported to run PCs as meagre as a low-end Pentium II "
"with 64 MB of RAM, you'll have a much better experience on a Pentium III "
"(or better) with 128MB of RAM (or more). A <a "
"href=\"http://%(trac)s/wiki/java\">chart comparing the performance</a> of"
" the various JREs can be found at <a "
"href=\"http://%(trac)s/wiki/java\">http://%(trac)s/wiki/java</a>, but in "
"short: it's at all possible, use Sun/Oracle Java or OpenJDK."
msgstr ""
"Bien qu'il ai été rapporté que I2P puisse fonctionner sur un maigre PC "
"tel qu'un Pentium II bas de gamme avec 64 Mo de RAM, vous aurez une bien "
"meilleure expérience sur un Pentium III (ou mieux) avec 128 Mo de RAM (ou"
" plus). Un document <a href=\"http://%(trac)s/wiki/java\">chart comparing"
" the performance</ a> des différents JRE peut être trouvé à l'adresse <a "
"href=\"http://%(trac)s/wiki/java\">http://%(trac)s/wiki/java</a>, mais en"
" bref : c'est possible, utiliser le Java de Sun/Oracle ou OpenJDK."

#: i2p2www/pages/site/faq.html:57
msgid ""
"I2P has been tested on Windows, Linux, FreeBSD (see the note <a "
"href=\"#compat6x\">below</a>), OSX, and OpenSolaris. There is work "
"underway to bring I2P to the Android platform."
msgstr ""
"I2P a été testé sur Windows, Linux, FreeBSD (voir la note <a "
"href=\"#compat6x\">ci-dessous</a>), OSX, et OpenSolaris. Il ya des "
"travaux en cours pour porter I2P sur la plate-forme Android."

#: i2p2www/pages/site/faq.html:65
msgid "Here are some places, pick one or more."
msgstr "Voici quelques endroits, choisissez un ou plusieurs."

#: i2p2www/pages/site/faq.html:71
msgid "Discuss with the developers on IRC in #i2p-dev"
msgstr "Discutez avec les développeurs sur IRC dans #I2P-dev"

#: i2p2www/pages/site/faq.html:75
msgid "Please include relevant information from the router logs and wrapper logs."
msgstr ""
"S'il vous plaît inclure des informations pertinentes à partir des "
"journaux de routage (router logs) et les journaux d'encapsulation "
"(wrapper logs)."

#: i2p2www/pages/site/faq.html:81
msgid ""
"The default subscription is to http://www.i2p2.i2p/hosts.txt which is "
"updated rarely.\n"
"If you don't have another subscription, you may often have to use "
"\"jump\" links which\n"
"is annoying."
msgstr ""
"L'abonnement par défaut est à http://www.i2p2.i2p/hosts.txt qui est "
"rarement mis à jour.⏎\n"
"Si vous n'avez pas d'autre abonnement, vous risquez d'avoir souvent à "
"utiliser des liens «jump»⏎\n"
"ce qui est ennuyeux."

#: i2p2www/pages/site/faq.html:87
msgid ""
"Here are some other public addressbook subscription links. You may wish "
"to add one or two\n"
"to your <a "
"href=\"http://localhost:7657/susidns/subscriptions.jsp\">susidns "
"subscription list</a>.\n"
"You don't need to add all of them, as they sync with each other "
"periodically.\n"
"The links using a cgi-bin application employ various strategies to "
"minimize\n"
"the number of duplicate addresses delivered, so they should be more "
"efficient.\n"
"Note that subscribing to a hosts.txt service is an act of \"trust\", as a"
" malicious\n"
"subscription could give you incorrect addresses. So think about whether "
"you\n"
"want to trust any of these.\n"
"The operators of these services may have various policies for listing "
"hosts.\n"
"Presence on this list does not imply endorsement."
msgstr ""
"Voici quelques autres liens d'abonnement du carnet d'adresses publiques. "
"Vous pouvez ajouter un ou deux ⏎ \n"
"à votre <a href=\"http://localhost:7657/susidns/subscriptions.jsp\">liste"
" de souscription susidns</a>. ⏎\n"
"Vous n'avez pas besoin de les ajouter tous, car ils se synchronisent "
"mutuellement à intervalles réguliers. ⏎ \n"
"Les liens utilisant une application cgi-bin emploient diverses stratégies"
" pour réduire ⏎ \n"
"le nombre d'adresses livrées en double, elles doivent donc être plus "
"efficace. ⏎ \n"
"Notez que l'abonnement à un service de hosts.txt est un acte de "
"«confiance», car un ⏎\n"
"abonnement malveillant pourrait vous donner des adresses incorrectes. "
"Alors, pensez-y si vous⏎\n"
"voulez faire confiance à l'un d'eux. ⏎\n"
"Les opérateurs de ces services peuvent avoir diverses politiques de "
"listage des hôtes. ⏎ \n"
"Ëtre présent sur cette listes n'implique pas l'approbation."

#: i2p2www/pages/site/faq.html:109
msgid ""
"Jrandom was the lead developer of I2P and\n"
"<a href=\"http://syndie.i2p2.de/\">Syndie</a> for several years.\n"
"We do not know if or when jrandom will return.\n"
"The *.i2p.net domains were left in a non-functioning state after a power\n"
"outage at the hosting company."
msgstr ""
"Jrandom était le principal développeur de I2P et ⏎\n"
"<a href=\"http://syndie.i2p2.de/\">Syndie</ a> durant plusieurs années. ⏎"
"\n"
"Nous ne savons pas si ou quand jrandom reviendra. ⏎\n"
"Les domaines *.i2p.net ont été laissés en dans un état de non-"
"fonctionnement après une panne⏎\n"
"électrique chez l'entreprise d'hébergement."

#: i2p2www/pages/site/faq.html:117
#, python-format
msgid ""
"See <a href=\"%(jrandom)s\">this page</a> for jrandom's parting message "
"and additional information\n"
"on the migration of *.i2p.net to <a href=\"%(index)s\">this website</a>."
msgstr ""
"Voir <a href=\"%(jrandom)s\">cette page</a> pour le message d'adieu de "
"jrandom et⏎\n"
"des informations supplémentaires sur la migration des *.i2p.net vers <a "
"href=\"%(index)s\">ce site web</a>."

#: i2p2www/pages/site/faq.html:122
msgid "I2P remains in active development."
msgstr "I2P reste en développement actif."

#: i2p2www/pages/site/faq.html:126
msgid "There are many possible causes of high CPU usage. Here is a checklist:"
msgstr ""
"Il ya beaucoup de causes possibles de l'utilisation élevée du processeur."
" Voici une liste de choses à vérifier :"

#: i2p2www/pages/site/faq.html:131
msgid ""
"Try to use either OpenJDK or Sun/Oracle Java if it's available for your "
"system. You can check \n"
"which version of java you have installed by typing <code>java "
"-version</code> at a \n"
"command/shell prompt. Performance tends to suffer with other "
"implementations of java."
msgstr ""
"Essayez d'utiliser OpenJDK ou Sun/Oracle Java si il est disponible pour "
"votre système. Vous pouvez vérifier⏎\n"
"quelle version de Java vous avez installé en tapant <code>java-version</ "
"code> dans une ⏎ \n"
"commande / invite du shell. La performance a tendance à souffrir avec "
"d'autres implémentations de Java."

#: i2p2www/pages/site/faq.html:138
msgid ""
"Are you running a BitTorrent client over I2P? Try reducing the number of "
"torrents, the bandwidth limits,\n"
"or try turning it off completely to see if that helps."
msgstr ""
"Faites vous tourner un client BitTorrent sur ​​I2P ? Essayez de réduire :"
" le nombre de torrents,⏎\n"
"les limites de bande passante, ou essayez de l'éteindre complètement pour"
" voir si cela aide."

#: i2p2www/pages/site/faq.html:144
msgid ""
"Are your bandwidth limits set too high? It is possible that too much "
"traffic is going through your\n"
"I2P router and it is overloaded. Try reducing the setting for <em>share "
"bandwidth percentage</em> on the <a "
"href=\"http://localhost:7657/config\">configuration</a> page."
msgstr ""
"Est-ce que vos limites de bande passante trop élevées ? Il est possible "
"que trop de trafic passe par votre ⏎ \n"
"routeur I2P et qu'il soit surchargé. Essayez de réduire le réglage de "
"<em>pourcentage de bande passante partagée</em> sur la page <a "
"href=\"http://localhost:7657/config\">configuration</a>."

#: i2p2www/pages/site/faq.html:149
msgid ""
"Make sure that you're running the latest version of I2P to get the "
"benefits of increased performance and bug fixes."
msgstr ""
"Assurez-vous que vous utilisez la dernière version de I2P afin d'obtenir "
"les avantages de l'augmentation de la performance et des corrections de "
"bugs."

#: i2p2www/pages/site/faq.html:154
msgid ""
"Has enough memory been set aside for use by I2P? Look at the memory graph"
" on <a href=\"http://localhost:7657/graphs\">the graphs page</a> to see\n"
"if the memory usage is \"pegged\"&mdash;the JVM is spending most of its "
"time in\n"
"garbage collection. Increase the setting "
"<code>wrapper.java.maxmemory</code> in <code>wrapper.config</code>."
msgstr ""
"Est-ce que suffisamment de mémoire a été mise de côté pour une "
"utilisation par I2P ? Regardez le graphique de la mémoire sur la page des"
" <a href=\"http://localhost:7657/graphs\">graphiques de performance I2P</"
" a> pour voir ⏎\n"
"si l'utilisation de la mémoire est \"rattachée\"&mdash; la JVM est en "
"train de passer la plupart de son temps à faire de la⏎\n"
"garbage collection. Augmentez le réglage "
"<code>wrapper.java.maxmemory</code> dans <code>wrapper.config </code>."

#: i2p2www/pages/site/faq.html:161
msgid ""
"Is the CPU usage simply higher than you would like, or is it pegged at "
"100&#37; for a long time?\n"
"If it's pegged, this could be a bug. Look in the logs for clues."
msgstr ""
"Est-ce que l'usage du CPU est simplement plus élevé que ce que vous "
"aimeriez, ou est-il rivé à 100&#37; durant longtemps ?\n"
"Si il est rivé, cela pourrait être un bug. Regarder dans les logs pour "
"des indices."

#: i2p2www/pages/site/faq.html:167
#, python-format
msgid ""
"You may be using the Java-based BigInteger library instead of the native "
"version,\n"
"especially if you are running on a new or unusual OS or hardware "
"(OpenSolaris, mipsel, etc.).\n"
"See the <a href=\"%(jbigi)s\">jbigi page</a> for instructions on\n"
"diagnosing, building, and testing methods."
msgstr ""
"Vous utilisez peut-être la bibliothèque BigInteger basée sur Java au lieu"
" de la version native, ⏎ \n"
"en particulier si vous êtes sur un nouveau ou inhabituel OS ou matériel "
"(OpenSolaris, mips, etc.) ⏎ \n"
"Voir la <a href=\"%(jbigi)s\">page jbigi</a> pour obtenir des "
"instructions sur ⏎ \n"
"le diagnostic, la construction et les méthodes d'essai."

#: i2p2www/pages/site/faq.html:175
msgid ""
"If your native jbigi library is working fine, the biggest user of\n"
"CPU may be routing traffic for participating tunnels. This uses CPU\n"
"because at each hop a layer of encryption must be decoded.\n"
"You can limit participating traffic in two ways - by reducing the\n"
"share bandwidth on\n"
"<a href=\"http://localhost:7657/confignet.jsp\">confignet.jsp</a>,\n"
"or by setting <tt>router.maxParticipatingTunnels=nnn</tt> on\n"
"<a "
"href=\"http://localhost:7657/configadvanced.jsp\">configadvanced.jsp</a>."
msgstr ""
"Si votre bibliothèque native jbigi fonctionne bien, le plus grand "
"utilisateur de \n"
"CPU peut être l'acheminement du trafic dans les tunnels participants. "
"Celui-ci utilise du CPU\n"
"parce que à chaque saut une couche de chiffrement doit être décodée.\n"
"Vous pouvez limiter la participation trafic de deux façons - en réduisant"
" le\n"
"partage de bande passante sur\n"
"<a href=\"http://localhost:7657/confignet.jsp\">confignet.jsp</ a>,\n"
"ou en paramétrant <tt>router.maxParticipatingTunnels=nnn</ tt> sur\n"
"<a href=\"http://localhost:7657/configadvanced.jsp\">configadvanced.jsp</"
" a>."

#: i2p2www/pages/site/faq.html:190
msgid ""
"Hmm. I2P is an anonymous network, so that's a tricky one.\n"
"I2P is designed to withstand censorship, providing a means for everyone "
"to communicate freely. \n"
"The best way to keep your PC free of (encrypted) traffic that you dislike"
" is to not use I2P.\n"
"Freedom of speech has some costs.\n"
"But let's address your question in three parts:"
msgstr ""
"Hmm, I2P est un réseau anonyme, de sorte que c'est une question délicate."
" ⏎ \n"
"I2P est conçu pour résister à la censure, en fournissant un moyen pour "
"chacun de communiquer librement. ⏎\n"
"La meilleure façon de garder votre PC à l'écart de trafic (crypté) que "
"vous n'aimez pas, est de ne pas utiliser I2P. ⏎\n"
"La liberté d'expression a des coûts. ⏎\n"
"Mais nous allons répondre à votre question en trois parties :"

#: i2p2www/pages/site/faq.html:199
msgid ""
"<b>Distribution</b> - All traffic on I2P is encrypted in multiple layers."
" You don't know\n"
"a message's contents, source, or destination.\n"
"All traffic you route is internal to the I2P network, you are not an <a "
"href=\"#exit\">exit node</a> (outproxy).\n"
"Your only alternative is to refuse to route\n"
"<i>any</i> traffic, by setting your share bandwidth or maximum "
"participating tunnels to 0 (see above).\n"
"It would be nice if you didn't do this, you should help the network by "
"routing traffic for others.\n"
"Over 95&#37; of users route traffic for others."
msgstr ""
"<b>Distribution</b> - Tout le trafic dans I2P est chiffré dans plusieurs "
"couches. Vous ne savez pas\n"
"le contenu, la source ou la destination d'un message. \n"
"Tout le trafic que votre routez - transmettez - est interne au réseau "
"I2P, vous n'êtes pas un <a href=\"#exit\">nœud de sortie</a> (outproxy)."
"\n"
"Votre seule alternative est de refuser d'acheminer\n"
"<i>tout</i> trafic, en mettant votre bande passante partagée ou le nombre"
" maximum de tunnels participants à 0 (voir ci-dessus).\n"
"Ce serait bien de ne pas le faire, vous devriez aider le réseau en "
"routant du trafic pour les autres.\n"
"Plus de 95&#37 des utilisateurs routent du trafic pour les autres."

#: i2p2www/pages/site/faq.html:210
msgid ""
"<b>Storage</b> - I2P does not do distributed storage of content. You must"
" be thinking of\n"
"<a href=\"http://freenetproject.org/\">Freenet</a>.\n"
"Nobody's content is being stored on your computer by running I2P."
msgstr ""
"<b>Stockage</b> - I2P ne fait pas de stockage de contenu distribué. Vous "
"deviez penser à ⏎\n"
"<a href=\"http://freenetproject.org/\">Freenet</a>. ⏎\n"
"En exécutant I2P, le contenu de personne n'est stocké sur votre "
"ordinateur."

#: i2p2www/pages/site/faq.html:217
msgid ""
"<b>Access</b> - If there are some eepsites you don't like, don't go "
"there.\n"
"Or, use a blocking proxy like Privoxy or some type of \"net nanny\"."
msgstr ""
"<b>Accès</b> - S'il ya des eepsites vous n'aimez pas, n'y allez pas ⏎ \n"
"Ou, utilisez un proxy bloquant tel que Privoxy ou certains type de \"Net "
"Nanny\" (logiciels de contrôle parental)."

#: i2p2www/pages/site/faq.html:227
msgid ""
"No. This is normal.\n"
"All routers adjust dynamically to changing network conditions and demands."
msgstr ""
"Non, c'est normal. ⏎\n"
"Tous les routeurs s'adapter dynamiquement à l'évolution des conditions du"
" réseau et des demandes."

#: i2p2www/pages/site/faq.html:234
msgid ""
"You may need to reseed your I2P router. With recent versions of I2P you "
"can go to <a "
"href=\"http://localhost:7657/configreseed\">http://localhost:7657/configreseed</a>"
" and click the <em>Save Changes and Reseed Now</em> button. If this "
"method doesn't work&mdash;or you're using a very old version&mdash;you "
"may need to <a href=\"#manual_reseed\">reseed manually</a>."
msgstr ""
"Vous devrez peut-être réamorcer (reseed) votre routeur I2P. Avec les "
"versions récentes de I2P vous pouvez aller sur <a "
"href=\"http://localhost:7657/configreseed\">http://localhost:7657/configreseed</a>"
" et cliquer sur le bouton <em>Sauvegarder et réamorcer</em>. Si cette "
"méthode ne fonctionne pas ou que vous utilisez une très ancienne version,"
" vous devrez peut-être <a href=\"#manual_reseed\">réamorcer "
"manuellement</a>."

#: i2p2www/pages/site/faq.html:237
msgid ""
"The reseed URL changed a few years ago. If this is your first install and"
" you have installed\n"
"an old (0.6.1.30 or earlier) release, or\n"
"you have not run I2P in a long time, you must change the URL and then\n"
"click \"Reseed\" on the console to find other routers.\n"
"After your router is running,\n"
"on <a "
"href=\"http://localhost:7657/configadvanced.jsp\">configadvanced.jsp</a>,"
"\n"
"add the line <tt>i2p.reseedURL=http://netdb.i2p2.de/</tt>\n"
"OR <tt>i2p.reseedURL=http://i2pdb.tin0.de/netDb/</tt> (either should "
"work),\n"
"then click \"Apply\", then click the \"reseed\" link on the left."
msgstr ""
"L'URL de réamorçage a changé il y a quelques années. Si ceci est votre "
"première installation et que vous avez installé\n"
"une vielle version (0.6.1.30 ou antérieure), ou\n"
"vous n'avez pas exécuté I2P depuis longtemps, vous devez modifier l'URL "
"puis\n"
"cliquer sur \"Reseed\" sur la console afin de trouver d'autres routeurs.\n"
"Après que votre routeur soit en marche,\n"
"sur <a "
"href=\"http://localhost:7657/configadvanced.jsp\">configadvanced.jsp</a>,"
"\n"
"ajoutez la ligne <tt>i2p.reseedURL=http://netdb.i2p2.de/</tt>\n"
"OU <tt>i2p.reseedURL=http://i2pdb.tin0.de/netDb/</tt> (devrait "
"fonctionner),\n"
"puis cliquez sur \"Appliquer\", puis cliquez sur le lien \"réamorcer\" ou"
" \"reseed\" sur la gauche."

#: i2p2www/pages/site/faq.html:248
#, python-format
msgid ""
"This works if you are running 0.6.1.27 or later.\n"
"If you are running release 0.6.1.31 or later, you probably don't need to "
"do this.\n"
"If you are running release 0.6.1.26 or earlier, either follow the\n"
"<a href=\"#manual_reseed\">manual reseed instructions</a> below\n"
"or install the <a href=\"%(downloadslist)s\">latest release</a>.\n"
"Possible alternate method - add\n"
"<tt>wrapper.java.additional.5=-Di2p.reseedURL=http://netdb.i2p2.de/</tt>\n"
"to wrapper.config, shutdown the router completely, then start again, then"
" click \"reseed\".\n"
"Let us know if this works."
msgstr ""
"Cela marche si vous utilisez 0.6.1.27 ou plus ancienne.⏎\n"
"Si vous utilisez la release 0.6.1.31 ou plus ancienne, vous n'aurez "
"probablement pas besoin de faire cela.⏎\n"
"Si vous utilisez la release 0.6.1.26 ou plus récente, soit suivez les⏎\n"
"<a href=\"#manual_reseed\">instructions de réamorçage manuel</a> ci-"
"dessous⏎\n"
"ou installez la <a href=\"%(downloadslist)s\">release la plus "
"récente</a>.⏎\n"
"Méthode alternative possible - ajouter⏎\n"
"<tt>wrapper.java.additional.5=-Di2p.reseedURL=http://netdb.i2p2.de/</tt>⏎"
"\n"
"à wrapper.config, arrêter le routeur complètement, puis le redémarrer, et"
" cliquer \"reseed\".⏎\n"
"Faites nous savoir si cela fonctionne."

#: i2p2www/pages/site/faq.html:259
#, python-format
msgid ""
"...but you *really* should <a href=\"%(downloadslist)s\">upgrade</a> to "
"the latest version."
msgstr ""
"...mais vous devriez *vraiment* <a href=\"%(downloadslist)s\">mettre à "
"niveau</a> vers la version la plus récente."

#: i2p2www/pages/site/faq.html:265
msgid ""
"If your router has 10 or more active peers, everything is fine. Changes "
"in releases 0.6.1.31 and 0.6.1.32 improved the\n"
"efficiency of the router and effectively reduced the number of active "
"peers.\n"
"The router <i>should</i> maintain connections to a few peers at all "
"times.\n"
"The best way to stay \"better-connected\" to the network is to <a "
"href=\"http://localhost:7657/config\">share more bandwidth</a>."
msgstr ""
"Si vous routeur a 10 pairs actifs ou davantage, tout va bien. Des "
"changements dans les releases 0.6.1.31 et 0.6.1.32 ont amélioré⏎\n"
"l'efficacité  de votre router et réduit efficacement le nombre de pairs "
"actifs.⏎\n"
"Le router <i>devrait</i> maintenir des connexions vers quelques pairs "
"tout le temps.⏎\n"
"La meilleure façon de rester \"mieux connecté\" au réseau est de <a "
"href=\"http://localhost:7657/config\">partager davantage de bande "
"passante</a>."

#: i2p2www/pages/site/faq.html:272
msgid ""
"Is my router an \"exit node\" to the regular Internet? I don't want it to"
" be."
msgstr ""
"Est-ce que mon routeur est un \"nœud de sortie\" (outproxy) vers "
"l'Internet régulier ? Je ne veux pas qu'il le soit."

#: i2p2www/pages/site/faq.html:274
msgid ""
"No. Unlike <a href=\"https://www.torproject.org/\">Tor</a>,\n"
"\"exit nodes\" or \"outproxies\" are not an inherent part of the network."
"\n"
"Only volunteers who set up and run separate applications will relay "
"traffic to the regular Internet.\n"
"There are very, very few of these."
msgstr ""
"Non. Contrairement à <a href=\"https://www.torproject.org/\">Tor</a>,\n"
"les \"noeuds de sortie\" ou \"outproxies\" ne sont pas une partie "
"inhérente du réseau.\n"
"Seuls les volontaires qui configurent et font fonctionner des "
"applications séparées relaieront du trafic vers l'Internet régulier.\n"
"Il y a très, très peu, de ceux-ci."

#: i2p2www/pages/site/faq.html:283
msgid ""
"See above. There are very few HTTP \"outproxies\", they are not an "
"inherent part of the network,\n"
"and they may not be up.\n"
"In addition, the old outproxies squid.i2p, true.i2p, and krabs.i2p have "
"vanished.\n"
"The only outproxy at the moment is false.i2p.\n"
"To use it, edit your <a "
"href=\"http://localhost:7657/i2ptunnel/edit.jsp?tunnel=0\">i2ptunnel "
"settings for eepProxy</a>\n"
"and set your outproxy list to 'false.i2p' (only).\n"
"Then stop and restart the eepProxy.\n"
"If it doesn't work, the outproxy is not up. It is not I2P's fault.\n"
"If your primary reason to use an anonymous network is to anonymously "
"access sites\n"
"on the regular Internet, you should probably try <a "
"href=\"https://www.torproject.org/\">Tor</a>."
msgstr ""
"Voir ci-dessus. Il y a très peu de \"outproxies\" HTTP, ils ne sont pas "
"une partie intégrante du réseau,\n"
"et ils peuvent ne pas être en fonctionnement.\n"
"En outre, les anciens outproxies squid.i2p, true.i2p et krabs.i2p ont "
"disparu.\n"
"Le seul outproxy en ce moment est false.i2p.\n"
"Pour l'utiliser, modifiez les <a "
"href=\"http://localhost:7657/i2ptunnel/edit.jsp?tunnel=0\">réglages de "
"mandataire i2ptunnel pour eepProxy</a>\n"
"et définissez votre liste de outproxy - mandataires sortants - à "
"'false.i2p' (seul).\n"
"Puis arrêtez et redémarrez le eepProxy.\n"
"Si cela ne fonctionne pas, le outproxy n'est pas en service. Ce n'est pas"
" la faute de I2P.\n"
"Si votre principale raison d'utiliser un réseau anonyme est d'accéder aux"
" sites de l'Internet régulier\n"
"de façon anonyme, vous devriez probablement essayer <a "
"href=\"https://www.torproject.org/\">Tor</a>."

#: i2p2www/pages/site/faq.html:298
msgid ""
"Within I2P, there is no need for HTTPS, as all traffic is encrypted end-"
"to-end.\n"
"FTP is not supported for technical reasons."
msgstr ""
"Dans I2P, il n'y a pas besoin de HTTPS, comme tout le trafic est chiffré "
"de bout en bout. ⏎\n"
"FTP n'est pas pris en charge pour des raisons techniques."

#: i2p2www/pages/site/faq.html:302
msgid ""
"There are no FTP \"outproxies\" to the Internet&mdash;it may not even be "
"possible to set up one.\n"
"Any other kind of outproxy may work if it's set up with a standard "
"tunnel. \n"
"If you would like to set up some type of outproxy, carefully research the"
" potential risks.\n"
"The I2P community may or may not be able to help with the technical "
"aspects, feel free to ask."
msgstr ""
"Il n'y a pas de \"outproxies\" FTP vers l'internet, il est même à "
"craindre qu'il ne soit pas possible d'en mettre un en place. ⏎\n"
"Tout autre type de outproxy peut fonctionner s'il est mis en place avec "
"un tunnel standard. ⏎\n"
"Si vous souhaitez mettre en place un certain type de outproxy, étudiez "
"soigneusement les risques potentiels. ⏎\n"
"La communauté I2P peut, ou peut ne pas être, en mesure d'aider concernant"
" les aspects techniques, n'hésitez pas à demander."

#: i2p2www/pages/site/faq.html:308
msgid ""
"As explained several times above, any existing outproxy isn't a core part"
" of the network.\n"
"They are services run by individuals and they may or may not\n"
"be operational at any given time."
msgstr ""
"Comme expliqué à plusieurs reprises ci-dessus, tout outproxy existant "
"n'est pas un élément essentiel du réseau. ⏎\n"
"Ce sont des services gérés par des individus particuliers et ils peuvent "
"ou non ⏎ \n"
"être opérationnels à tout moment donné."

#: i2p2www/pages/site/faq.html:313
msgid ""
"<b>Update</b>: Thanks to the work of h2ik, there is an https outproxy "
"available for use via I2P. Starting with I2P 0.8.4 <a "
"href=\"http://localhost:7657/i2ptunnel/edit?tunnel=6\">the tunnel</a> is "
"configured out of the box.<br />\n"
"In case the https outproxy is not available in your version of I2P, you "
"can add it easily by doing the following:"
msgstr ""
"<b>Mise à jour</b>: grâce au travail de H2ik, il ya un outproxy https "
"disponible pour être utilisé via I2P.\n"
"Depuis I2P 0.8.4 <a "
"href=\"http://localhost:7657/i2ptunnel/edit?tunnel=6\"> le tunnel</a> est"
" configuré d'origine. <br />\n"
"Dans le cas où le outproxy https n'est pas disponible dans votre version "
"de I2P, vous pouvez l'ajouter facilement de la manière suivante :"

#: i2p2www/pages/site/faq.html:319
msgid ""
"Open <a href=\"http://localhost:7657/i2ptunnel/index.jsp\">i2p tunnel "
"manager</a>. Scroll down to the bottom."
msgstr ""
"Ouvrir <a href=\"http://localhost:7657/i2ptunnel/index.jsp\">Gestionnaire"
" de tunnels I2P</a>. Défilez jusqu'en bas."

#: i2p2www/pages/site/faq.html:324
msgid ""
"Choose <b>CONNECT</b> from <b>New Client Tunnel</b> dropdown list, click "
"<b>Create</b>"
msgstr ""
"Dans <b>Nouveau tunnel client<b>, choisir dans la liste : <b>CONNECT<b>, "
"cliquer <b>Créer</b>"

#: i2p2www/pages/site/faq.html:329
#, python-format
msgid ""
"In the new page, <b>name</b> and <b>describe</b> your new https tunnel as"
" you like.\n"
"The <b>Access Point</b> is your local port for the new https proxy "
"recommended port's <b>4445</b>.\n"
"<b>Outproxy</b> should be the outproxy's .i2p address which supports "
"https. \n"
"See this forum post of <a "
"href=\"http://%(forum)s/viewtopic.php?p=31356#31356\">h2ik</a>'s for the "
"address. \n"
"Make sure <b>Shared Client</b>, <b>Delay Connect</b>, <b>AutoStart</b> "
"are checked.\n"
"Other options should be left at the defaults. Click Save. In tunnel "
"manger, click the <b>Start</b> button next to your new tunnel."
msgstr ""
"Dans la nouvelle page, <b>nommez</b> et <b>décrivez</b> votre nouveau "
"tunnel https comme vous le souhaitez. ⏎\n"
"Le <b>point d'accès</b> est votre port local vers le nouveau proxy https "
"recommandé <b>4445</b>. ⏎\n"
"<b>outproxy</ b> devrait être l'adresse .i2p de l'outproxy, qui prend en "
"charge le protocole HTTPS. ⏎\n"
"Voir ce post sur le forum de <a "
"href=\"http://%(forum)s/viewtopic.php?p=31356#31356\">h2ik</ a> pour "
"l'adresse. ⏎\n"
"Assurez-vous que sont cochées : <b>Client partagé</b>, <b>Délai "
"Connect</b>, <b>Autostart</b>. ⏎\n"
"Les autres options devraient être laissées aux valeurs par défaut. "
"Cliquez sur Enregistrer. Dans gestionnaire tunnel, cliquez sur le bouton "
"<b>Démarrer</b> à côté de votre nouveau tunnel."

#: i2p2www/pages/site/faq.html:339
msgid ""
"In firefox, click through "
"<b>Tools</b>><b>Options</b>><b>Advanced</b>><b>Network</b>><b>Setting</b>."
"\n"
"Untick <b>Use this proxy for all protocol</b>, set <b>SSL proxy:</b> to "
"localhost:4445."
msgstr ""
"Dans Firefox, cliquez sur <b>Outils (ou Options)</b> > <b>Options</b> > "
"<b>Avancé</b> > <b>Réseau</b> > <b>Paramètres</b>.⏎\n"
"Décochez <b>Utiliser ce serveur proxy pour tous les protocoles</b>, "
"mettez <b>Proxy SSL :</b> à localhost:4445."

#: i2p2www/pages/site/faq.html:344
msgid "Done."
msgstr "Fait."

#: i2p2www/pages/site/faq.html:350
#, python-format
msgid ""
"\n"
"This is a question that only you can answer because the correct answer "
"depends on your behaviours, your\n"
"<a href=\"%(threatmodel)s\">threat model</a>, and how much you trust the "
"outproxy operator."
msgstr ""
"\n"
"C'est une question à laquelle vous seulement pouvez répondre parce que la"
" réponse correcte  dépend de vos comportements, votre\n"
"<a href=\"%(threatmodel)s\">modèle de menace</a>, et combien vous faites "
"confiance en l'opérateur de l'outproxy."

#: i2p2www/pages/site/faq.html:354
msgid ""
"Like Tor, I2P does not magically encrypt the Internet.\n"
"You are vulnerable to snooping by the outproxy operators.\n"
"The <a "
"href=\"https://wiki.torproject.org/noreply/TheOnionRouter/TorFAQ#ExitEavesdroppers\">Tor"
" FAQ</a>\n"
"does a good job of explaining this."
msgstr ""
"Comme Tor, I2P ne chiffre pas l'Internet de façon magique.\n"
"Vous êtes vulnérables à l'espionnage par les opérateurs de outproxy.\n"
"La <a "
"href=\"https://wiki.torproject.org/noreply/TheOnionRouter/TorFAQ#ExitEavesdroppers\">FAQ"
" Tor</ a>\n"
"fait un bon travail pour expliquer cela."

#: i2p2www/pages/site/faq.html:360
#, python-format
msgid ""
"In addition, you may be vulnerable to collusion between the outproxy "
"operator\n"
"and operators of other I2P services, if you use the same tunnels "
"(\"shared clients\").\n"
"There is additional discussion about this on <a "
"href=\"http://%(zzz)s/topics/217\">%(zzz)s</a>."
msgstr ""
"De plus, vous pouvez être vulnérable à une complicité entre l'opérateur "
"de l'outproxy\n"
"et les opérateurs d'autres services I2P, si vous utilisez les mêmes "
"tunnels (\"clients partagés\").\n"
"Il y a une discussion complémentaire sur ceci, sur <a "
"href=\"http://%(zzz)s/topics/217\">%(zzz)s</a>."

#: i2p2www/pages/site/faq.html:368
msgid ""
"Unless an outproxy has been set up for the service you want to connect "
"to, this cannot be done.\n"
"There are only three types of outproxies running right now: HTTP, HTTPS, "
"and email. Note that there is not a SOCKS outproxy.\n"
"If this type of service is required, try <a "
"href=\"https://www.torproject.org/\">Tor</a>."
msgstr ""
"À moins qu'un outproxy n'ait été mis en place pour le service auquel vous"
" voulez vous connecter, ceci ne peut pas être fait.\n"
"Il y a seulement trois types d'outproxies redirigeant actuellement : "
"HTTP, HTTP et courrier électronique. Notez qu'il n'y a pas de SOCKS "
"outproxy.\n"
"Si ce type de service est exigé, essayez <a "
"href=\"https://www.torproject.org/\">Tor</a>."

#: i2p2www/pages/site/faq.html:376
#, python-format
msgid ""
"If you consider every eepsite that has ever been created, yes, most of "
"them are down.\n"
"People and eepsites come and go.\n"
"A good way to get started in I2P is check out a list of eepsites that are"
" currently up.\n"
"<a href=\"%(eepstatus)s\">%(eepstatus)s</a> tracks active eepsites."
msgstr ""
<<<<<<< HEAD
"Si vous considérez chaque eepsite qui aie jamais été créé, oui, la "
"plupart d'entre eux sont en hors d'accès (down).\n"
"Les gens et les eepsites vont et viennent.\n"
"Une bonne façon de se lancer dans I2P est de vérifier une liste de "
"eepsites qui sont actuellement en place.\n"
"<a href=\"http://%(eepstatus)s\">%(eepstatus)s</a> trace les eepsites "
"actifs."
=======
>>>>>>> 5a50b036

#: i2p2www/pages/site/faq.html:385
msgid ""
"Click on the <a href=\"http://localhost:7658/\">Website</a> link\n"
"at the top of your router console for instructions."
msgstr ""
"Cliquez sur le lien <a href=\"http://localhost:7658/\">Site web</a>\n"
"en haut de la console de votre routeur pour obtenir des instructions."

#: i2p2www/pages/site/faq.html:392
msgid ""
"Why are downloads, torrents, web browsing, and everything else so slow on"
" I2P?\n"
"The encryption and routing within the I2P network adds a substantial "
"amount of overhead and limits bandwidth.\n"
"Anonymity isn't free."
msgstr ""
"Pourquoi est-ce que les téléchargements, les torrents, la navigation Web,"
" et tout le reste sont si lent sur ​​I2P ?\n"
"Le chiffrement et le routage dans le réseau I2P ajoutent une quantité "
"importante de surplus de données (overhead),  cela limite la bande "
"passante.\n"
"L'anonymat n'est pas gratuit."

#: i2p2www/pages/site/faq.html:397
msgid ""
"In addition, you and everybody else probably need to increase your "
"bandwidth limits.\n"
"Two key settings are the inbound and outbound bandwidth limiters on\n"
"<a href=\"http://localhost:7657/config.jsp\">the configuration page</a>.\n"
"With the default settings of 32KBps you will generally get no better than"
" 15KBps data transfer in I2PSnark.\n"
"Increasing the settings (but keeping within your actual connection "
"limitations)\n"
"will increase the potential transfer rate for I2PSnark and all other "
"applications."
msgstr ""
"En outre, vous et tout le monde avez probablement besoin d'augmenter vos "
"limites de bande passante.\n"
"Deux paramètres principaux sont les limiteurs de débit entrant et sortant"
" sur\n"
"<a href=\"http://localhost:7657/config.jsp\">la page de configuration "
"</a>.\n"
"Avec les réglages par défaut de 32 KBps vous n'obtiendrez généralement "
"pas mieux que 15 KBps de transfert de données dans I2PSnark.\n"
"Augmenter les paramètres (mais en restant dans les limites de votre "
"connexion actuelle)\n"
"augmentera la vitesse potentielle de transfert pour I2PSnark et toutes "
"les autres applications."

#: i2p2www/pages/site/faq.html:405
msgid ""
"Also, do you have sufficient share bandwidth configured to allow "
"participating tunnels\n"
"to route through your router? Believe it or not, allowing participating "
"traffic\n"
"keeps you well-integrated in the network and helps your own transfer "
"speeds."
msgstr ""
"Aussi, avez-vous configuré suffisament de bande passante partagée, pour "
"permettre aux tunnels participants\n"
"d'être acheminés à travers votre routeur ? Croyez-le ou non, autoriser la"
" circulation de \"traffic participant\"\n"
"vous permet de rester bien intégré dans le réseau, et aide vos propres "
"vitesses de transfert."

#: i2p2www/pages/site/faq.html:410
#, python-format
msgid ""
"I2P is a work in progress. Lots of improvements and fixes are being "
"implemented, and\n"
"generally speaking, running the latest release will help your "
"performance.\n"
"If you haven't, <a href=\"%(downloadslist)s\">install the latest "
"release</a>."
msgstr ""
"I2P est un travail en cours. Beaucoup d'améliorations et corrections sont"
" mises en œuvre, et\n"
"d'une manière générale, utiliser la dernière version aidera votre "
"performance.\n"
"Si vous ne l'avez pas, <a href=\"%(downloadslist)s\">installez la "
"dernière version</a>."

#: i2p2www/pages/site/faq.html:418
#, python-format
msgid ""
"See the\n"
"<a href=\"http://%(forum)s/viewtopic.php?t=2068\">I2P Bittorrent FAQ</a>"
msgstr ""
"Voyez la\n"
"<a href=\"http://%(forum)s/viewtopic.php?t=2068\">FAQ Bittorrent I2P</a>"

#: i2p2www/pages/site/faq.html:425
msgid ""
"\n"
"A tunnel to the main IRC server within I2P, Irc2P, is created when I2P is"
" installed (see\n"
"the <a href=\"http://localhost:7657/i2ptunnel/index.jsp\">I2PTunnel "
"configuration page</a>),\n"
"and is automatically started when the I2P router starts. To connect to "
"it, tell your IRC\n"
"client to connect to <code>localhost 6668</code>. XChat-like client users"
" can create a\n"
"new network with the server <code>localhost/6668</code> (remember to tick"
" &quot;Bypass\n"
"proxy server&quot; if you have a proxy server configured)."
msgstr ""
"\n"
"Un tunnel vers le serveur IRC principal à l'intérieur de I2P, nommé "
"Irc2P, est créé lorsque I2P est installé (voir\n"
"la <href=\"http://localhost:7657/i2ptunnel/index.jsp\">page de "
"configuration de I2PTunnel</a>), \n"
"et il est démarré automatiquement lorsque le routeur I2P se lance. Pour "
"s'y connecter, dites à votre\n"
"client IRC de se connecter à <code>localhost 6668</code>. Les "
"utilisateurs de clients comme-XChat peuvent créer un\n"
"nouveau réseau avec le serveur <code>localhost/6668</code> (n'oubliez pas"
" de cocher la case &quot;Bypass\n"
"proxy serverr&quot; si vous avez un serveur proxy configuré)."

#: i2p2www/pages/site/faq.html:436
msgid ""
"For security purposes, the router's admin console by default only listens"
"\n"
"for connections on the local interface.  However, with a little hacking,\n"
"you can make it reachable remotely:"
msgstr ""
"Pour des raisons de sécurité, la console d'admin du routeur n'écoute par "
"défaut que\n"
"les connexions sur l'interface locale. Cependant, avec un peu de hacking,"
"\n"
"vous pouvez la rendre accessible à distance :"

#: i2p2www/pages/site/faq.html:444
msgid ""
"Open <code>~/.i2p/clients.config</code> and replace<br />\n"
"<code>clientApp.0.args=7657 ::1,127.0.0.1 ./webapps/</code><br />\n"
"with <br />\n"
"<code>clientApp.0.args=7657 0.0.0.0 ./webapps/</code>"
msgstr ""
"Ouvrez <code>~/.i2p/clients.config</code> et remplacez <br />⏎\n"
"<code>clientApp.0.args=7657 ::1,127.0.0.1 ./webapps/</code><br />⏎\n"
" avec <br />⏎\n"
"<code>clientApp.0.args=7657 0.0.0.0 ./webapps/</code>"

#: i2p2www/pages/site/faq.html:452
msgid ""
"Go to <a "
"href=\"http://localhost:7657/configadvanced.jsp\">http://localhost:7657/configadvanced.jsp</a>"
"\n"
"and add a new option: <code>consolePassword=foo</code> (or whatever "
"password you want)"
msgstr ""
"Allez à <a "
"href=\"http://localhost:7657/configadvanced.jsp\">http://localhost:7657/configadvanced.jsp</a>⏎"
"\n"
"et ajoutez une nouvelle option: <code>consolePassword=foo</code> (ou le "
"mot de passe que vous voulez)"

#: i2p2www/pages/site/faq.html:458
msgid ""
"Go to <a "
"href=\"http://localhost:7657/index.jsp\">http://localhost:7657/index.jsp</a>"
"\n"
"and hit \"Graceful restart\", which restarts the JVM and reloads the "
"client applications"
msgstr ""
"Allez à <a href=\"http://localhost:7657/index.jsp\"> "
"http://localhost:7657/index.jsp </ a>\n"
"et cliquez sur \"Redémarrage en douceur\", qui redémarre la JVM et "
"recharge les applications clientes"

#: i2p2www/pages/site/faq.html:465
msgid ""
"After that fires up, you should now be able to reach your console "
"remotely.\n"
"You will be prompted for a username and password though - the username is"
"\n"
"\"admin\" and the password is whatever you specified in step 2 above.  "
"Note: the\n"
"<code>0.0.0.0</code> above specifies an <i>interface</i>, not a network "
"or netmask.  0.0.0.0\n"
"means \"bind to all interfaces\", so it can be reachable on "
"127.0.0.1:7657 as well as\n"
"any LAN/WAN IP."
msgstr ""
"Après que cela se soit déclenché, vous devriez maintenant être en mesure "
"d'atteindre votre console à distance. ⏎\n"
"Vous serez invité à entrer un nom d'utilisateur et mot de passe si - le "
"nom d'utilisateur est ⏎\n"
"«admin» et le mot de passe est celui que vous avez spécifié à l'étape 2 "
"ci-dessus. Remarque: le ⏎\n"
"<code>0.0.0.0</code> ci-dessus spécifie une <i>interface</i>, pas un "
"réseau ou un masque. 0.0.0.0 ⏎\n"
"signifie \"lier à toutes les interfaces\", de sorte qu'il peut être "
"accessible sur 127.0.0.1:7657 ainsi que ⏎\n"
"tout LAN / WAN IP."

#: i2p2www/pages/site/faq.html:476
msgid ""
"By default, the router I2CP interface (port 7654) binds to address "
"127.0.0.1. To bind to 0.0.0.0, set the\n"
"router advanced configuration option "
"<tt>i2cp.tcp.bindAllInterfaces=true</tt> and restart."
msgstr ""
"Par défaut, l'interface I2CP du routeur (port 7654) s'attache à l'adresse"
" 127.0.0.1. Pour lier à 0.0.0.0, réglez⏎\n"
"l'option de configuration avancée du routeur "
"<tt>i2cp.tcp.bindAllInterfaces=true</tt> puis redémarrez."

#: i2p2www/pages/site/faq.html:481
msgid "Whats an \"eepsite\"?"
msgstr "Qu'est ce qu'un \"eepsite\" ?"

#: i2p2www/pages/site/faq.html:483
msgid ""
"An eepsite is a website that is hosted anonymously - you can access it by"
"\n"
"setting your web browser's HTTP proxy to use the web proxy (typically it\n"
"listens on localhost port 4444), and browsing to the site."
msgstr ""
"Un eepsite est un site qui est hébergé anonyme - vous pouvez y accéder en"
"\n"
"paramétrant le proxy HTTP de votre navigateur pour utiliser le proxy web "
"(typiquement, il\n"
"écoute sur le port localhost 4444), puis naviguer vers le site."

#: i2p2www/pages/site/faq.html:491
#, python-format
msgid ""
"The proxy config for different browsers is on a <a "
"href=\"%(browserconfig)s\">\n"
"separate page</a> with screenshots. More advanced configs with external "
"tools\n"
"are possible but could introduce leaks in your setup."
msgstr ""
"La configuration proxy pour les différents navigateurs est sur une <a "
"href=\"%(browserconfig)s\">\n"
"page séparée</a> avec des copies d'écran. Des paramétrages plus avancées "
"avec des outils externes\n"
"sont possibles, mais pourraient présenter des fuites dans votre "
"configuration."

#: i2p2www/pages/site/faq.html:500
msgid ""
"x is the number of peers you've sent or received a message from\n"
"successfully in the last minute, y is the number of peers seen in the "
"last\n"
"hour or so."
msgstr ""
"x est le nombre de pairs vers lesquels vous avez envoyé ou reçu un "
"message⏎\n"
"avec succès durant la dernière minute, y est le nombre de pairs vu dans "
"la dernière ⏎\n"
"heure environ."

#: i2p2www/pages/site/faq.html:508
msgid ""
"The SOCKS proxy is working as of release 0.7.1. SOCKS 4/4a/5 are "
"supported.\n"
"There is no SOCKS outproxy so it is of limited use."
msgstr ""
"Le proxy SOCKS fonctionne à partir de la release 0.7.1. SOCKS 4/4a/5 sont"
" pris en charge. \n"
"Il n'y a pas d'outproxy SOCKS donc il est d'une utilité limitée."

#: i2p2www/pages/site/faq.html:512
msgid ""
"In addition, many applications leak sensitive\n"
"information that could identify you on the Internet. I2P only filters\n"
"connection data, but if the program you intend to run sends this\n"
"information as content, I2P has no way to protect your anonymity.  For\n"
"example, some mail applications will send the IP address of the machine\n"
"they are running on to a mail server. There is no way for I2P to filter\n"
"this, thus using I2P to 'socksify' existing applications is possible, but"
"\n"
"extremely dangerous."
msgstr ""
"En outre, de nombreuses applications font fuire des informations\n"
"sensibles qui pourraient vous identifier sur l'Internet. I2P filtre "
"uniquement\n"
"les données de connexion, mais si le logiciel que vous souhaitez exécuter"
" envoie cette\n"
"information en tant que contenu, I2P n'a aucun moyen de protéger votre "
"anonymat.\n"
"Par exemple certaines applications de messagerie envoient l'adresse IP de"
" la machine\n"
"sur laquelle elles sont en cours d'exécution vers un serveur de "
"messagerie. Il n'existe\n"
"aucun moyen pour I2P de filtrer ceci, utiliser I2P pour 'socksifier' des "
"applications existantes\n"
"est possible, mais extrêmement dangereux."

#: i2p2www/pages/site/faq.html:522
#, python-format
msgid ""
"If you would like more information on the socks proxy application anyway,"
"\n"
"there are some helpful hints on the <a href=\"%(socks)s\">socks page</a>."
msgstr ""
"Si vous souhaitez plus d'informations sur l'application de proxy socks "
"malgré tout,\n"
"il ya quelques conseils utiles sur la <a href=\"%(socks)s\">page socks "
"</a>."

#: i2p2www/pages/site/faq.html:529
msgid ""
"Okay, here's a rundown of the default ports (everything is configurable\n"
"through various settings, of course):"
msgstr ""
"Ok, voici un récapitulatif des ports par défaut (tout est configurable⏎\n"
"à travers différents réglages, bien sûr) :"

#: i2p2www/pages/site/faq.html:538
msgid ""
"<b>Internet-facing ports</b>\n"
"Note: New installs as of release 0.7.8 do not use port 8887; they select "
"a random port\n"
"between 9000 and 31000 when the program is run for the first time.\n"
"The selected port is shown on the router <a "
"href=\"http://127.0.0.1:7657/confignet.jsp\">configuration page.</a>"
msgstr ""
"<bPorts orientés vers Internet</b> ⏎\n"
"Remarque : les nouvelles installations depuis la release 0.7.8 "
"n'utilisent pas le port 8887; elles sélectionnent un port aléatoire ⏎\n"
"entre 9000 et 31000, lorsque le programme est exécuté pour la première "
"fois. ⏎\n"
"Le port sélectionné est affiché sur la <a "
"href=\"http://127.0.0.1:7657/confignet.jsp\">page de configuration</a> du"
" routeur."

#: i2p2www/pages/site/faq.html:546
msgid ""
"<b>Outbound UDP from the random port noted on the <a "
"href=\"http://127.0.0.1:7657/confignet.jsp\">configuration page</a> to "
"arbitrary remote UDP ports, allowing replies</b>\n"
"    "
msgstr ""
"<b>UDP sortant<b> depuis le port aléatoire noté sur la <a "
"href=\"http://127.0.0.1:7657/confignet.jsp\">page de configuration</a> "
"vers des ports UDP distants arbitraires, permettant réponses</b>"

#: i2p2www/pages/site/faq.html:551
msgid ""
"<b>Outbound TCP from random high ports to arbitrary remote TCP ports</b>\n"
"    "
msgstr ""
"<b>TCP sortant depuis des ports élevés aléatoires vers des ports TCP "
"distants arbitraires</b>"

#: i2p2www/pages/site/faq.html:556
msgid ""
"<b>(optional, but recommended) Inbound UDP to the port noted on <a "
"href=\"http://127.0.0.1:7657/confignet.jsp\">configuration page</a> from "
"arbitrary locations</b>\n"
"    "
msgstr ""
"<b>(facultatif, mais recommandé) UDP entrant vers le port mentionné sur "
"la <href=\"http://127.0.0.1:7657/confignet.jsp\">page de "
"configuration</a> à partir d'emplacements arbitraires</b>"

#: i2p2www/pages/site/faq.html:561
msgid ""
"<b>(optional, but recommended) Inbound TCP to the port noted on <a "
"href=\"http://127.0.0.1:7657/confignet.jsp\">configuration page</a> from "
"arbitrary locations</b><br />\n"
"Inbound TCP may be disabled on the <a "
"href=\"http://127.0.0.1:7657/confignet.jsp\">configuration page.</a>"
msgstr ""
"<b>(facultatif, mais recommandé) TCP entrant vers le port noté sur cette "
"<a href=\"http://127.0.0.1:7657/confignet.jsp\">page de configuration</a>"
" à partir de positions arbitraires</b><br />\n"
"TCP entrant peut être désactive sur la <a "
"href=\"http://127.0.0.1:7657/confignet.jsp\">page configuration.</a>"

#: i2p2www/pages/site/faq.html:567
msgid ""
"<b>Outbound UDP on port 123, allowing replies</b><br />\n"
"This is necessary for I2P's internal time sync (via SNTP - \n"
"querying a random SNTP host in pool.ntp.org or another\n"
"server you specify)"
msgstr ""
"<b>UDP sortant sur port 123, permettant réponses </b> <br />\n"
"Cela est nécessaire pour la synchronisation de l'horloge interne de I2P "
"(via SNTP - \n"
"par interrogation d'un hôte SNTP aléatoire dans pool.ntp.org ou autre\n"
"serveur que vous spécifiez)"

#: i2p2www/pages/site/faq.html:578
msgid ""
"<b>Local I2P ports</b>, listening only to local connections by default,\n"
"except where noted:"
msgstr ""
"<b>Ports I2P locaux</b>, n'écoutent que les connexions locales par "
"défaut,\n"
"sauf indication contraire :"

#: i2p2www/pages/site/faq.html:584
msgid ""
"<b>1900:</b> UPnP SSDP UDP multicast listener.\n"
"<i>Cannot be changed. Binds to all interfaces.\n"
"May be disabled on <a "
"href=\"http://localhost:7657/confignet.jsp\">confignet.jsp</a>.</i>"
msgstr ""
"<b>1900:</b> UPnP SSDP UDP multicast listener.⏎\n"
"<i>Ne peut pas être changé. Lié à toutes les interfaces.⏎\n"
"Il peut être désactivé sur <a "
"href=\"http://localhost:7657/confignet.jsp\">confignet.jsp</a>.</i>"

#: i2p2www/pages/site/faq.html:591
msgid ""
"<b>2827:</b> BOB bridge, a higher level socket API for clients\n"
"<i>Disabled by default.\n"
"May be enabled/disabled on <a "
"href=\"http://localhost:7657/configclients.jsp\">configclients.jsp</a>.\n"
"May be changed in the bob.config file.</i>"
msgstr ""
"<b>2827:</b> pont BOB, un plus haut niveau de socket API pour les "
"clients⏎\n"
"<i>Désactivé par défaut.⏎\n"
"Il peut être activé/désactivé sur <a "
"href=\"http://localhost:7657/configclients.jsp\">configclients.jsp</a>.⏎"
"\n"
"Il peut être changé dans le fichier bob.config .</i>"

#: i2p2www/pages/site/faq.html:599
msgid ""
"<b>4444:</b> HTTP proxy\n"
"<i>May be disabled or changed on the i2ptunnel page in the router "
"console.\n"
"May also be configured to be bound to a specific interface or all "
"interfaces.</i>"
msgstr ""
"<b>4444:</b> proxy HTTP⏎\n"
"<i>Il peut être désactivé ou changé, sur la console routeur dans la page "
"i2ptunnel.⏎\n"
"Il peut aussi être configuré pour être lié à une interface spécifique ou "
"à toutes les interfaces.</i>"

#: i2p2www/pages/site/faq.html:606
msgid ""
"<b>4445:</b> HTTPS proxy\n"
"<i>May be disabled or changed on the i2ptunnel page in the router "
"console.\n"
"May also be configured to be bound to a specific interface or all "
"interfaces.</i>"
msgstr ""
"<b>4445:</b> proxy HTTPS⏎\n"
"<i>Il peut être désactivé ou changé, sur la console routeur dans la page "
"i2ptunnel.⏎\n"
"Il peut aussi être configuré pour être lié à une interface spécifique ou "
"à toutes les interfaces.</i>"

#: i2p2www/pages/site/faq.html:613
msgid ""
"<b>6668:</b> IRC proxy\n"
"<i>May be disabled or changed on the i2ptunnel page in the router "
"console.\n"
"May also be configured to be bound to a specific interface or all "
"interfaces.</i>"
msgstr ""
"<b>6668:</b> proxy IRC⏎\n"
"<i>Il peut être désactivé ou changé, sur la console routeur dans la page "
"i2ptunnel.⏎\n"
"Il peut aussi être configuré pour être lié à une interface spécifique ou "
"à toutes les interfaces.</i>"

#: i2p2www/pages/site/faq.html:620
msgid ""
"<b>7652:</b> UPnP HTTP TCP event listener.\n"
"<i>Binds to the LAN address.\n"
"May be changed with advanced config i2np.upnp.HTTPPort=nnnn.\n"
"May be disabled on <a "
"href=\"http://localhost:7657/confignet.jsp\">confignet.jsp</a>.</i>"
msgstr ""
"<b>7652:</b> UPnP HTTP TCP event listener.⏎\n"
"<i>Lié aux adresses LAN.⏎\n"
"Il peut être changé  avec la config avancée i2np.upnp.HTTPPort=nnnn.⏎\n"
"Il peut être désactivé sur <a "
"href=\"http://localhost:7657/confignet.jsp\">confignet.jsp</a>.</i>"

#: i2p2www/pages/site/faq.html:628
msgid ""
"<b>7653:</b> UPnP SSDP UDP search response listener.\n"
"<i>Binds to all interfaces.\n"
"May be changed with advanced config i2np.upnp.SSDPPort=nnnn.\n"
"May be disabled on <a "
"href=\"http://localhost:7657/confignet.jsp\">confignet.jsp</a>.</i>"
msgstr ""
"<b>7653:</b> UPnP SSDP UDP search response listener.⏎\n"
"<i>Lié à toutes les interfaces.⏎\n"
"Il peut être changé dansavec la config avancée i2np.upnp.SSDPPort=nnnn.⏎\n"
"Il peut être désactivé sur <a "
"href=\"http://localhost:7657/confignet.jsp\">confignet.jsp</a>"

#: i2p2www/pages/site/faq.html:636
msgid ""
"<b>7654:</b> I2P Client Protocol port, used by client apps.\n"
"<i>May be changed to a different port on\n"
"<a href=\"http://localhost:7657/configclients.jsp\">configclients.jsp</a>"
"\n"
"but this is not recommended.\n"
"May be to bind to a different interface or all interfaces, or disabled, "
"on\n"
"<a "
"href=\"http://localhost:7657/configclients.jsp\">configclients.jsp</a>.</i>"
msgstr ""
"<b>7654:</b> port protocole client I2P, utilisé par les apps clientes.⏎\n"
"<i>Il peut être changé vers un port différent sur⏎\n"
"<a "
"href=\"http://localhost:7657/configclients.jsp\">configclients.jsp</a>⏎\n"
"mais ce n'est pas recommandé.⏎\n"
"Il peut être lié à une interface différente ou à toutes les interfaces, "
"ou désactivé, sur⏎\n"
"<a "
"href=\"http://localhost:7657/configclients.jsp\">configclients.jsp</a>.</i>"

#: i2p2www/pages/site/faq.html:646
msgid ""
"<b>7655:</b> UDP for SAM bridge, a higher level socket API for clients\n"
"<i>Only opened when a SAM V3 client requests a UDP session.\n"
"May be enabled/disabled on <a "
"href=\"http://localhost:7657/configclients.jsp\">configclients.jsp</a>.\n"
"May be changed in the clients.config file with the SAM command line "
"option sam.udp.port=nnnn.</i>"
msgstr ""
"<b>7655:</b> UDP pour pont SAM, un socket API de plus haut niveau pour "
"clients\n"
"<i>Seulement ouvert lorsqu'un client SAM V3 demande une session UDP.\n"
"Peut être activé / désactivé sur <a "
"href=\"http://localhost:7657/configclients.jsp\">configclients.jsp</a>.\n"
"Il est possible de le modifier dans le fichier clients.config avec une "
"option dans la ligne de commande de SAM : sam.udp.port = nnnn.</i>"

#: i2p2www/pages/site/faq.html:654
msgid ""
"<b>7656:</b> SAM bridge, a higher level socket API for clients\n"
"<i>Disabled by default for new installs as of release 0.6.5.\n"
"May be enabled/disabled on <a "
"href=\"http://localhost:7657/configclients.jsp\">configclients.jsp</a>.\n"
"May be changed in the clients.config file.</i>"
msgstr ""
"<b>7656:</b> Pont SAM, un socket API de plus haut niveau pour clients\n"
"<i>Désactivé par défaut pour les nouvelles installations depuis la "
"release 0.6.5.\n"
"Peut être activé / désactivé sur <a "
"href=\"http://localhost:7657/configclients.jsp\">configclients.jsp</a>.\n"
"Peut être modifié dans le fichier clients.config .</i>"

#: i2p2www/pages/site/faq.html:662
msgid ""
"<b>7657:</b> Your router console\n"
"<i>May be disabled in the clients.config file.\n"
"May also be configured to be bound to a specific interface or all "
"interfaces in that file.</i>"
msgstr ""
"<b>7657:</b> Votre console routeur\n"
"<i>Il est possible de le désactiver dans le fichier clients.config .\n"
"Il peut également être configuré pour être lié à une interface spécifique"
" ou à toutes les interfaces dans ce fichier.</i>"

#: i2p2www/pages/site/faq.html:669
msgid ""
"<b>7658:</b> Your eepsite\n"
"<i>May be disabled in the clients.config file.\n"
"May also be configured to be bound to a specific interface or all "
"interfaces in the jetty.xml file.</i>"
msgstr ""
"<b>7658:</b> Votre Eepsite\n"
"<i>Il est possible de le désactiver dans le fichier clients.config .\n"
"Il peut également être configuré pour être lié à une interface spécifique"
" ou à toutes les interfaces dans le fichier jetty.xml .</i>"

#: i2p2www/pages/site/faq.html:676
msgid ""
"<b>7659:</b> Outgoing mail to smtp.postman.i2p\n"
"<i>May be disabled or changed on the i2ptunnel page in the router "
"console.\n"
"May also be configured to be bound to a specific interface or all "
"interfaces.</i>"
msgstr ""
"<b>7659:</b> Courrier sortant vers smtp.postman.i2p\n"
"<i>Il est possible de le désactiver ou le modifier sur la page "
"d'i2ptunnel dans la console du routeur.\n"
"Il peut également être configuré pour être lié à une interface spécifique"
" ou à toutes les interfaces.</i>"

#: i2p2www/pages/site/faq.html:683
msgid ""
"<b>7660:</b> Incoming mail from pop.postman.i2p\n"
"<i>May be disabled or changed on the i2ptunnel page in the router "
"console.\n"
"May also be configured to be bound to a specific interface or all "
"interfaces.</i>"
msgstr ""
"<b>7660:</b> Courrier entrant depuis pop.postman.i2p\n"
"<i>Il est possible de le désactiver ou le modifier sur la page "
"d'i2ptunnel dans la console du routeur.\n"
"Il peut également être configuré pour être lié à une interface spécifique"
" ou à toutes les interfaces. </i>"

#: i2p2www/pages/site/faq.html:690
msgid ""
"<b>8998:</b> mtn.i2p2.i2p (Monotone - disabled by default)\n"
"<i>May be disabled or changed on the i2ptunnel page in the router "
"console.\n"
"May also be configured to be bound to a specific interface or all "
"interfaces.</i>"
msgstr ""
"<b>8998:</b> mtn.i2p2.i2p (Monotone - désactivé par défaut)\n"
"<i>Il est possible de le désactiver ou de le modifier sur la page "
"d'i2ptunnel dans la console du routeur.\n"
"Il est également possible de le configurer pour être lié à une interface "
"spécifique ou à toutes les interfaces.</i>"

#: i2p2www/pages/site/faq.html:697
msgid ""
"<b>31000:</b> Local connection to the wrapper control channel port.\n"
"<i>Outbound to 32000 only, does not listen on this port.\n"
"Starts at 31000 and will increment until 31999 looking for a free port.\n"
"To change, see the\n"
"<a href=\"http://wrapper.tanukisoftware.com/doc/english/prop-"
"port.html\">wrapper documentation</a>.\n"
"For more information see <a href=\"#port32000\">below</a>.</i>"
msgstr ""
"<b>31000:</b> Connexion locale au port du canal de contrôle wrapper.\n"
"<i>Sortant à 32000 seulement, n'écoute pas sur ce port. \n"
"Commence à 31000 et incrémente jusqu'à 31999 à la recherche d'un port "
"libre.\n"
"Pour le changer, voir la\n"
"<a href=\"http://wrapper.tanukisoftware.com/doc/english/prop-"
"port.html\">documentation wrapper</a>.\n"
"Davantage dinformations <a href=\"#port32000\">ci-dessous</a>.</i>"

#: i2p2www/pages/site/faq.html:707
msgid ""
"<b>32000:</b> Local control channel for the service wrapper.\n"
"<i>To change, see the\n"
"<a href=\"http://wrapper.tanukisoftware.com/doc/english/prop-"
"port.html\">wrapper documentation</a>.\n"
"For more information see <a href=\"#port32000\">below</a>.</i>"
msgstr ""
"<b>32000:</b> canal de contrôle local pour le service wrapper\n"
"<i>Pour changer, voir la\n"
"<a href=\"http://wrapper.tanukisoftware.com/doc/english/prop-"
"port.html\">documentation wrapper</a>.\n"
"pour davantage d'informations voir <a href=\"#port32000\">ci "
"dessous</a>.</i>"

#: i2p2www/pages/site/faq.html:719
msgid ""
"The local I2P ports and the I2PTunnel ports do not need to be reachable "
"from \n"
"remote machines, but *should* be reachable locally.  You can also create"
" \n"
"additional ports for I2PTunnel instances via "
"http://localhost:7657/i2ptunnel/ \n"
"(and in turn, would need to get your firewall to allow you local access, "
"but \n"
"not remote access, unless desired)."
msgstr ""
"Les ports locaux I2P et les ports de i2ptunnel n'ont pas besoin d'être "
"accessibles à partir ⏎\n"
"des machines distantes, mais *devraient* être accessibles localement. "
"Vous pouvez également créer ⏎\n"
"des ports supplémentaires pour les instances de i2ptunnel via "
"http://localhost:7657/i2ptunnel/ ⏎\n"
"(et, en retour, pouvoir nécessiter d'obtenir que votre pare-feu permette "
"l'accès local, mais ⏎ \n"
"pas l'accès à distance, à moins que vous le souhaitiez)."

#: i2p2www/pages/site/faq.html:727
msgid ""
"So, to summarize, nothing needs to be reachable by unsolicited remote "
"peers, but\n"
"if you can configure your NAT/firewall to allow inbound UDP and TCP the "
"<a href=\"http://localhost:7657/config\">outbound facing port</a>, you'll"
"\n"
"get better performance.  You will also need to be able to send outbound "
"UDP packets\n"
"to arbitrary remote peers (blocking IPs randomly with something like "
"PeerGuardian\n"
"only hurts you - don't do it)."
msgstr ""
"Alors, pour résumer, ien ne doit être accessible par des pairs distants "
"non sollicités, mais⏎\n"
"si vous pouvez configurer votre NAT / pare-feu pour l'entée de données "
"UDP et TCP <a href=\"http://localhost:7657/config\">outbound facing "
"port</a>, vous⏎\n"
"obtiendrez une meilleure performance. Vous aurez aussi besoin d'être en "
"mesure d'envoyer des paquets UDP sortants\n"
"à des pairs distants arbitraires (bloquer des IP au hasard avec quelque "
"chose comme PeerGuardian ⏎ \n"
"vous blesse seulement vous seul - ne pas le faire)."

#: i2p2www/pages/site/faq.html:735
msgid "Why is I2P listening on port 32000?"
msgstr "Pourquoi est-ce que I2P écoute le port 32000 ?"

#: i2p2www/pages/site/faq.html:737
msgid ""
"The Tanuki java service wrapper that we use opens this port&mdash;bound "
"to localhost&mdash;in order \n"
"to communicate with software running inside the JVM. When the JVM is "
"launched it is given a key \n"
"so it can connect to the wrapper. After the JVM establishes its "
"connection \n"
"to the wrapper, the wrapper refuses any additional connections."
msgstr ""
"Le wrapper service Java Tanuki que nous utilisons ouvre ce port-lié au "
"localhost-afin ⏎\n"
"de communiquer avec le logiciel en cours d'exécution à l'intérieur de la "
"JVM. Lorsque la JVM est lancé, il est donné une clé ⏎\n"
"de sorte qu'il puisse se connecter au wrapper. Ensuite la JVM établit sa "
"connexion ⏎\n"
"au wrapper, le wrapper refuse toutes connexions supplémentaires."

#: i2p2www/pages/site/faq.html:743
msgid ""
"More information can be found in the  \n"
"<a href=\"http://wrapper.tanukisoftware.com/doc/english/prop-"
"port.html\">wrapper documentation</a>."
msgstr ""
"Davantage d'information peut être trouvée dans la\n"
"<a href=\"http://wrapper.tanukisoftware.com/doc/english/prop-"
"port.html\">documentation wrapper</a>."

#: i2p2www/pages/site/faq.html:750
msgid ""
"An I2P router only needs to be seeded once, to join the network for the "
"first time.\n"
"Reseeding is nothing more than sending plain HTTP GET requests\n"
"to fetch a directory listing and download multiple \"routerInfo\" files\n"
"from a predefined reseed URL."
msgstr ""
"Un routeur I2P nécessite seulement d'être amorcé une fois pour se joindre"
" au réseau pour la première fois. ⏎  Réamorcer n'est rien de plus "
"qu'envoyer des requêtes HTTP GET ⏎\n"
"pour récupérer la liste répertoire et télécharger plusieurs fichiers "
"\"routerInfo\" ⏎\n"
"à partir d'une URL d'amorçage prédéfinie."

#: i2p2www/pages/site/faq.html:757
msgid ""
"A typical symptom of a failed reseed is the \"Known\" indicator\n"
"(on the left sidebar of the router console) displaying a very small value"
"\n"
"(often less than 5) which does not increase. This can occur, among other "
"things,\n"
"if your firewall limits outbound traffic, and blocked the reseed request."
msgstr ""
"Un symptôme typique d'un réamorçage échoué est l'indicateur \"Connus\"\n"
"(dans la barre latérale gauche de la console du routeur) affichant une "
"très faible valeur\n"
"(souvent moins de 5) qui n'augmente pas. Cela peut se produire, entre "
"autres choses,\n"
"si votre pare-feu limite le trafic sortant, et a bloqué la demande de "
"réamorçage."

#: i2p2www/pages/site/faq.html:764
msgid "To reseed an I2P router manually, do the following:"
msgstr "Pour réamorcer un routeur I2P manuellement, procédez comme suit :"

#: i2p2www/pages/site/faq.html:767
msgid "Stop your I2P router"
msgstr "Stoppez votre routeur I2P"

#: i2p2www/pages/site/faq.html:770
msgid ""
"Open <a href=\"http://netdb.i2p2.de/\">http://netdb.i2p2.de/</a> using a "
"web browser"
msgstr ""
"Ouvrez <a href=\"http://netdb.i2p2.de/\">http://netdb.i2p2.de/</a> en "
"utilisant un navigateur web"

#: i2p2www/pages/site/faq.html:773
msgid "Save a dozen \"routerInfo\" files to your I2P \"netDb\" directory"
msgstr ""
"Sauvegardez une douzaine de fichiers \"routerInfo\" vers votre répertoire"
" \"netDb\" dans I2P"

#: i2p2www/pages/site/faq.html:780
msgid "Start your I2P router"
msgstr "Lancer votre routeur I2P"

#: i2p2www/pages/site/faq.html:787
msgid ""
"When trying to start the router using \"i2prouter start\", you may see "
"output like the following:"
msgstr ""
"Lorsque vous essayez de démarrer le routeur à l'aide \"start i2prouter\","
" vous pourriez voir la sortie suivante:"

#: i2p2www/pages/site/faq.html:792
msgid ""
"\n"
"In order to be inclusive and try to ensure that I2P will run on as many "
"systems \n"
"as possible, up until I2P 0.8.9 we used a <a "
"href=\"http://wrapper.tanukisoftware.com/\">java wrapper</a> \n"
"compiled for FreeBSD 6.x. If you're receiving this error you most likely "
"are missing the necessary compatibility libraries.\n"
"These libraries may be installed by performing the following steps:"
msgstr ""
"\n"
"Pour être inclusif et essayer de faire en sorte que I2P fonctionne sur "
"autant de systèmes\n"
"que possible, jusqu'à I2P 0.8.9, nous avons utilisé un <a "
"href=\"http://wrapper.tanukisoftware.com/\">wrapper java</a>\n"
"compilé pour FreeBSD 6.x. Si vous recevez ce message d'erreur il vous "
"manque très probablement des bibliothèques de compatibilité nécessaires."
"\n"
"Ces bibliothèques peuvent être installées en exécutant les étapes "
"suivantes :"

#: i2p2www/pages/site/faq.html:800
msgid ""
"Switch to the root user with <code>su</code> or log in as "
"<code>root</code>."
msgstr ""
"Basculer vers l'utilisateur root au moyen de <code>su</code> ou se logger"
" comme <code>root</code>."

#: i2p2www/pages/site/faq.html:806
#, python-format
msgid ""
"If you cannot install these compatibility libraries (or do not want to), "
"other\n"
"possibilities would be to compile the wrapper for <a "
"href=\"%(manualwrapper)s\">your\n"
"system</a>, starting I2P with the <code>runplain.sh</code> script, or you"
" can\n"
"replace the wrapper with one from the source tarball."
msgstr ""
"Si vous ne pouvez pas installer ces ces libraries de compatibilité (ou ne"
" le voulez pas), d'autres⏎\n"
"possibilités seraient de compiler le wrapper pour <a "
"href=\"%(manualwrapper)s\">votre⏎\n"
"système</a>, en lançant I2P avec le script <code>runplain.sh</code>, ou "
"vous pouvez⏎\n"
"remplacer le wrapper avec un issu du tarball source."

#: i2p2www/pages/site/faq.html:812
msgid ""
"For the 0.8.9 release of I2P, the wrapper was upgraded to v3.5.12 and "
"compiled on systems running FreeBSD 7.2."
msgstr ""
"Pour la release 0.8.9 de I2P, le wrapper was upgraded to v3.5.12 and "
"compiled on systems running FreeBSD 7.2."

#: i2p2www/pages/site/faq.html:816
msgid ""
"In <code>wrapper.log</code> I see an error that states \"<code>Protocol "
"family unavailable</code>\" when loading the Router Console"
msgstr ""
"Dans <code>wrapper.log</code> je vois une erreur qui indique "
"\"<code>Famille de protocole indisponible</code>\" quand la console "
"routeur se charge"

#: i2p2www/pages/site/faq.html:818
msgid ""
"Often this error will occur with any network enabled java software on "
"some systems that are configured to use IPv6 by default. There are a few "
"ways to solve this:"
msgstr ""
"Fréquemment, cette erreur se produit avec n'importe quel logiciel Java "
"activé réseau, sur certains systèmes qui sont configurés pour utiliser "
"IPv6 par défaut. Il ya quelques façons de résoudre cela :"

#: i2p2www/pages/site/faq.html:823
msgid ""
"On Linux based systems, you can <code>echo 0 > "
"/proc/sys/net/ipv6/bindv6only</code>"
msgstr ""
"Sur le systèmes basés Linux, vous pouvez <code>echo 0 > "
"/proc/sys/net/ipv6/bindv6only</code>"

#: i2p2www/pages/site/faq.html:825
msgid "Look for the following lines in <code>wrapper.config</code>."
msgstr "Regarder les lignes suivantes dans <code>wrapper.config</code>."

#: i2p2www/pages/site/faq.html:829
msgid ""
"If the lines are there, uncomment them by removing the \"#\"s. If the "
"lines are not there, add them without the \"#\"s."
msgstr ""
"Si les lignes sont là, mettez-les hors commentaire en supprimant les "
"\"#\". Si les lignes ne sont pas là, ajoutez les, sans les \"#\"."

#: i2p2www/pages/site/faq.html:832
msgid ""
"Another option would be to remove the <strong>::1</strong> from "
"<code>~/.i2p/clients.config</code>"
msgstr ""
"Une autre option serait de retirer le(s) <strong>::1</strong> depuis "
"<code>~/.i2p/clients.config</code>"

#: i2p2www/pages/site/faq.html:836
msgid ""
"<strong>WARNING</strong>: For any changes to <code>wrapper.config</code> "
"to take effect, you must completely\n"
"stop the router and the wrapper. Clicking <em>Restart</em> on your\n"
"router console will NOT reread this file! You must\n"
"click <em>Shutdown</em>, wait 11 minutes, then start I2P."
msgstr ""
"<strong>ATTENTION</strong> : pour que des modifications dans "
"<code>wrapper.config</code> prennent effet, vous devez complètement\n"
"arrêter le routeur et le wrapper. Cliquer <em>Redémarrer</em> dans votre\n"
"console du routeur ne relira PAS ce fichier ! Vous devez\n"
"cliquez cliquer <em>Arrêt</em>, attendre 11 minutes, puis lancer I2P."

#: i2p2www/pages/site/faq.html:847
#, python-format
msgid ""
"Great!  Find us on IRC irc.freenode.net #i2p or post to\n"
"the <a href=\"http://%(forum)s/\">forum</a> and we'll post it here (with\n"
"the answer, hopefully)."
msgstr ""
"Formidable ! retrouvez-nous sur le serveur IRC irc.freenode.net #i2p, ou "
"postez-les au\n"
"<a href=\"http://%(forum)s/\">forum</a> et nous les publierons ici (avec\n"
"la réponse, nous l'espérons)."

#: i2p2www/pages/site/impressum.html:4
msgid "German laws"
msgstr "Lois allemandes"

#: i2p2www/pages/site/index.html:2
msgid "I2P Anonymous Network"
msgstr "Réseau anonyme I2P"

#: i2p2www/pages/site/index.html:4
msgid ""
"Anonymous peer-to-peer distributed communication layer built with open "
"source tools and designed to run any traditional Internet service such as"
" email, IRC or web hosting."
msgstr ""
"Couche de communication distribuée, anonyme, et pair-à-pair, construite "
"avec des outils open source et conçue pour exécuter n'importe quel "
"service Internet traditionnel tels que courriel, IRC ou hébergement web."

#: i2p2www/pages/site/index.html:7
msgid "What does I2P do for you?"
msgstr "Que peut faire I2P pour vous ?"

#: i2p2www/pages/site/index.html:8
msgid ""
"The I2P network provides strong privacy protections for communication "
"over the Internet. Many activities that would risk your privacy on the "
"public Internet can be conducted anonymously inside I2P."
msgstr ""
"Le réseau I2P fournit une solide protection de la vie privée pour la "
"communication sur Internet. De nombreuses activités qui risqueraient de "
"dévoiler votre vie privée sur l'Internet public peuvent être effectuées "
"anonymement à l'intérieur de I2P."

#: i2p2www/pages/site/index.html:9
#, python-format
msgid "Get I2P %(version)s"
msgstr "Obtenir I2P %(version)s"

#: i2p2www/pages/site/index.html:13
msgid "What is I2P?"
msgstr "Qu'est-ce que I2P ?"

#: i2p2www/pages/site/index.html:15
msgid ""
"I2P is an anonymous overlay network - a network within a network. It is "
"intended to protect communication against dragnet surveillance, and "
"monitoring by third parties such as ISPs.\n"
msgstr ""

#: i2p2www/pages/site/index.html:18
msgid ""
"I2P is used by many people who care about their privacy: activists, "
"oppressed people, journalists and whistle-blowers - as well as the "
"average person.\n"
msgstr ""

#: i2p2www/pages/site/index.html:21
msgid ""
"Anonymity is not a boolean. No network can be \"perfectly anonymous\". "
"The continued goal of I2P is to make attacks more and more expensive to "
"mount.\n"
msgstr ""

#: i2p2www/pages/site/index.html:24
msgid ""
"I2P runs on Java and is therefore available anywhere Java will run, "
"including desktops, embedded systems (like the Raspberry Pi)  and Android"
" phones.\n"
msgstr ""
"I2P fonctionne grâce à Java et il est donc disponible partout où Java "
"s'exécute, y compris les ordinateurs de bureau, les systèmes embarqués "
"(comme le Raspberry Pi) et les téléphones Android.\n"

#: i2p2www/pages/site/index.html:27
msgid ""
"I2P is a work in progress. Its anonymity will get stronger as the size of"
" the network increases and with ongoing academic review. Help spread the "
"word!\n"
msgstr ""

#: i2p2www/pages/site/index.html:31
msgid "Read more&hellip;"
msgstr "Lire davantage &hellip;"

#: i2p2www/pages/site/index.html:36
msgid "What can you do with I2P?"
msgstr "Que pouvez-vous faire avec I2P ?"

#: i2p2www/pages/site/index.html:39
#, python-format
msgid ""
"<a href=\"%(supported)s#email\">Email:</a> Integrated web mail interface,"
" plugin for serverless email."
msgstr ""

#: i2p2www/pages/site/index.html:44
#, python-format
msgid ""
"<a href=\"%(supported)s#web-browsing\">Web browsing:</a> Anonymous "
"websites, gateways to and from the public Internet."
msgstr ""

#: i2p2www/pages/site/index.html:49
#, python-format
msgid ""
"<a href=\"%(supported)s#blogging-and-forums\">Blogging and forums:</a> "
"Blogging and Syndie plugins."
msgstr ""

#: i2p2www/pages/site/index.html:54
#, python-format
msgid ""
"<a href=\"%(supported)s#website-hosting\">Website hosting:</a> Integrated"
" anonymous web server."
msgstr ""

#: i2p2www/pages/site/index.html:59
#, python-format
msgid ""
"<a href=\"%(supported)s#real-time-chat\">Real-time chat:</a> Instant "
"messaging and IRC clients."
msgstr ""

#: i2p2www/pages/site/index.html:64
#, python-format
msgid ""
"<a href=\"%(supported)s#file-sharing\">File sharing:</a> ED2K and "
"Gnutella clients, integrated BitTorrent client."
msgstr ""

#: i2p2www/pages/site/index.html:69
#, python-format
msgid ""
"<a href=\"%(supported)s#decentralized-file-storage\">Decentralized file "
"storage:</a> Tahoe-LAFS distributed filesystem plugin."
msgstr ""

#: i2p2www/pages/site/index.html:74
#, python-format
msgid "<a href=\"%(supported)s\"><em>More supported applications&hellip;</em></a>"
msgstr ""
"<a href=\"%(supported)s\"><em>Davantage d'applications supportées "
"&hellip;</em></a>"

#: i2p2www/pages/site/index.html:82
msgid "News &amp; Updates"
msgstr "Actualités &amp; mises à jour"

#: i2p2www/pages/site/links.html:4
msgid "Recommended Links & Resources"
msgstr "Liens & ressources recommandées"

#: i2p2www/pages/site/links.html:5
#, python-format
msgid ""
"See also the page with\n"
"<a href=\"%(media)s\">links to presentations, videos, and tutorials about"
" I2P</a>."
msgstr ""
"Voir aussi la page avec\n"
"<a href=\"%(media)s\">liens vers des présentations, des vidéos et des "
"tutoriels au sujet de I2P</a>."

#: i2p2www/pages/site/links.html:12
msgid "Friends of I2P"
msgstr "Amis de I2P"

#: i2p2www/pages/site/links.html:24
msgid "More Projects and Documentation"
msgstr "Davantage de projets et documentation"

#: i2p2www/pages/site/links.html:34
msgid "Press"
msgstr "Presse"

#: i2p2www/pages/site/links.html:38
msgid "Boards, newssite, others"
msgstr "Forums, actualités sur ce site web, autres"

#: i2p2www/pages/site/links.html:42
msgid "Very Old Stuff"
msgstr "Très vieilles choses"
<|MERGE_RESOLUTION|>--- conflicted
+++ resolved
@@ -2405,16 +2405,6 @@
 " currently up.\n"
 "<a href=\"%(eepstatus)s\">%(eepstatus)s</a> tracks active eepsites."
 msgstr ""
-<<<<<<< HEAD
-"Si vous considérez chaque eepsite qui aie jamais été créé, oui, la "
-"plupart d'entre eux sont en hors d'accès (down).\n"
-"Les gens et les eepsites vont et viennent.\n"
-"Une bonne façon de se lancer dans I2P est de vérifier une liste de "
-"eepsites qui sont actuellement en place.\n"
-"<a href=\"http://%(eepstatus)s\">%(eepstatus)s</a> trace les eepsites "
-"actifs."
-=======
->>>>>>> 5a50b036
 
 #: i2p2www/pages/site/faq.html:385
 msgid ""
